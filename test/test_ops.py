# Owner(s): ["high priority"]

from collections.abc import Sequence
from functools import partial, wraps
import warnings
import unittest
import itertools

import torch

from torch.testing import FileCheck, make_tensor
from torch.testing._internal.common_dtype import floating_and_complex_types_and, get_all_dtypes
from torch.testing._internal.common_utils import \
    (TestCase, is_iterable_of_tensors, run_tests, IS_SANDCASTLE, clone_input_helper,
     gradcheck, gradgradcheck, IS_IN_CI, suppress_warnings, noncontiguous_like,
     TEST_WITH_ASAN, IS_WINDOWS, IS_FBCODE, first_sample)
from torch.testing._internal.common_methods_invocations import \
    (op_db, _NOTHING, UnaryUfuncInfo, ReductionOpInfo, SpectralFuncInfo)
from torch.testing._internal.common_device_type import \
    (deviceCountAtLeast, instantiate_device_type_tests, ops, onlyCPU,
     onlyCUDA, onlyNativeDeviceTypes, skipCUDAIfRocm, OpDTypes, skipMeta)
from torch.testing._internal.common_jit import JitCommonTestCase, check_against_reference
from torch.testing._internal.jit_metaprogramming_utils import create_script_fn, create_traced_fn, \
    check_alias_annotation
from torch.testing._internal.jit_utils import disable_autodiff_subgraph_inlining
import torch.testing._internal.opinfo_helper as opinfo_helper
from torch.testing._internal.composite_compliance import _check_composite_compliance

# TODO: fixme https://github.com/pytorch/pytorch/issues/68972
torch.set_default_dtype(torch.float32)

# variant testing is only done with torch.float and torch.cfloat to avoid
#   excessive test times and maximize signal to noise ratio
_variant_ops = partial(ops, dtypes=OpDTypes.supported,
                       allowed_dtypes=(torch.float, torch.cfloat))

# Get names of all the operators which have ref in their entry in OpInfo (testing infra)
#   except for Unary Ufuncs (separately implemented in test/test_unary_ufuncs.py)
#   and Spectral Functions (separately implemented for only 1D as of now, in test/test_spectral_ops.py)
_ref_test_ops = list(filter(lambda op: not isinstance(op, (UnaryUfuncInfo, ReductionOpInfo,
                     SpectralFuncInfo)) and op.ref is not None and op.ref is not _NOTHING, op_db))


# Tests that apply to all operators and aren't related to any particular
#   system
class TestCommon(TestCase):
    exact_dtype = True

    # Verifies, on teardown, that no OpInfo is still using dynamic dtypes in CI
    @classmethod
    def tearDownClass(cls):
        super().tearDownClass()

        if IS_IN_CI:
            err_msg = ("The operator(s) below is(are) using dynamic_dtypes in the OpInfo entries."
                       "This is OK for testing, but be sure to set the dtypes manually before landing your PR!")
            # Assure no opinfo entry has dynamic_dtypes
            filtered_ops = list(filter(opinfo_helper.is_dynamic_dtype_set, op_db))
            for op in filtered_ops:
                fmt_str = opinfo_helper.str_format_dynamic_dtype(op)
                err_msg += "\n" + fmt_str

            assert len(filtered_ops) == 0, err_msg

    # Validates that each OpInfo specifies its forward and backward dtypes
    #   correctly for CPU and CUDA devices
    @skipMeta
    @skipCUDAIfRocm
    @onlyNativeDeviceTypes
    @ops(op_db, dtypes=OpDTypes.none)
    def test_dtypes(self, device, op):
        # dtypes to try to backward in
        allowed_backward_dtypes = floating_and_complex_types_and(torch.bfloat16, torch.float16)

        # lists for (un)supported dtypes
        supported_dtypes = []
        unsupported_dtypes = []
        supported_backward_dtypes = []
        unsupported_backward_dtypes = []

        def unsupported(dtype):
            unsupported_dtypes.append(dtype)
            if dtype in allowed_backward_dtypes:
                unsupported_backward_dtypes.append(dtype)

        for dtype in get_all_dtypes():
            # tries to acquire samples - failure indicates lack of support
            requires_grad = (dtype in allowed_backward_dtypes and op.supports_autograd)
            try:
                samples = list(op.sample_inputs(device, dtype, requires_grad=requires_grad))
            except Exception as e:
                unsupported(dtype)
                continue

            # Counts number of successful backward attempts
            # NOTE: This exists as a kludge because this only understands how to
            #   request a gradient if the output is a tensor or a sequence with
            #   a tensor as its first element.
            num_backward_successes = 0
            for sample in samples:
                # tries to call operator with the sample - failure indicates
                #   lack of support
                try:
                    result = op(sample.input, *sample.args, **sample.kwargs)
                except Exception as e:
                    # NOTE: some ops will fail in forward if their inputs
                    #   require grad but they don't support computing the gradient
                    #   in that type! This is a bug in the op!
                    unsupported(dtype)

                # Short-circuits testing this dtype -- it doesn't work
                if dtype in unsupported_dtypes:
                    break

                # Short-circuits if the dtype isn't a backward dtype or
                #   it's already identified as not supported
                if dtype not in allowed_backward_dtypes or dtype in unsupported_backward_dtypes:
                    continue

                # Checks for backward support in the same dtype
                try:
                    result = sample.output_process_fn_grad(result)
                    if isinstance(result, torch.Tensor):
                        backward_tensor = result
                    elif isinstance(result, Sequence) and isinstance(result[0], torch.Tensor):
                        backward_tensor = result[0]
                    else:
                        continue

                    # Note: this grad may not have the same dtype as dtype
                    # For functions like complex (float -> complex) or abs
                    #   (complex -> float) the grad tensor will have a
                    #   different dtype than the input.
                    #   For simplicity, this is still modeled as these ops
                    #   supporting grad in the input dtype.
                    grad = torch.randn_like(backward_tensor)
                    backward_tensor.backward(grad)
                    num_backward_successes += 1
                except Exception as e:
                    unsupported_backward_dtypes.append(dtype)

            if dtype not in unsupported_dtypes:
                supported_dtypes.append(dtype)
            if num_backward_successes > 0 and dtype not in unsupported_backward_dtypes:
                supported_backward_dtypes.append(dtype)

        # Checks that dtypes are listed correctly and generates an informative
        #   error message
        device_type = torch.device(device).type
        claimed_supported = set(op.supported_dtypes(device_type))
        supported_dtypes = set(supported_dtypes)

        supported_but_unclaimed = supported_dtypes - claimed_supported
        claimed_but_unsupported = claimed_supported - supported_dtypes
        msg = """The supported dtypes for {0} on {1} according to its OpInfo are
        {2}, but the detected supported dtypes are {3}.
        """.format(op.name, device_type, claimed_supported, supported_dtypes)

        if len(supported_but_unclaimed) > 0:
            msg += "The following dtypes should be added to the OpInfo: {0}. ".format(supported_but_unclaimed)
        if len(claimed_but_unsupported) > 0:
            msg += "The following dtypes should be removed from the OpInfo: {0}.".format(claimed_but_unsupported)

        self.assertEqual(supported_dtypes, claimed_supported, msg=msg)

        # Checks that backward dtypes are listed correctly and generates an
        #   informative error message
        # NOTE: this code is nearly identical to the check + msg generation
        claimed_backward_supported = set(op.supported_backward_dtypes(device_type))
        supported_backward_dtypes = set(supported_backward_dtypes)

        supported_but_unclaimed = supported_backward_dtypes - claimed_backward_supported
        claimed_but_unsupported = claimed_backward_supported - supported_backward_dtypes
        msg = """The supported backward dtypes for {0} on {1} according to its OpInfo are
        {2}, but the detected supported backward dtypes are {3}.
        """.format(op.name, device_type, claimed_backward_supported, supported_backward_dtypes)

        if len(supported_but_unclaimed) > 0:
            msg += "The following backward dtypes should be added to the OpInfo: {0}. ".format(supported_but_unclaimed)
        if len(claimed_but_unsupported) > 0:
            msg += "The following backward dtypes should be removed from the OpInfo: {0}.".format(claimed_but_unsupported)

        self.assertEqual(supported_backward_dtypes, claimed_backward_supported, msg=msg)

    # Validates that each OpInfo works correctly on different CUDA devices
    @skipCUDAIfRocm
    @onlyCUDA
    @deviceCountAtLeast(2)
    @ops(op_db, allowed_dtypes=(torch.float32, torch.long))
    def test_multiple_devices(self, devices, dtype, op):
        for cuda_device_str in devices:
            cuda_device = torch.device(cuda_device_str)
            # NOTE: only tests on first sample
            samples = op.sample_inputs(cuda_device, dtype)
            sample = first_sample(self, samples)
            result = op(sample.input, *sample.args, **sample.kwargs)

            if isinstance(result, torch.Tensor):
                self.assertTrue(result.device == cuda_device)
            elif is_iterable_of_tensors(result):
                self.assertTrue(all(map(lambda t: t.device == cuda_device, result)))
            else:
                self.skipTest("Skipped! Only supports single tensor or iterable of tensor outputs.")

    # Tests that the function and its (ndarray-accepting) reference produce the same
    #   values on the tensors from sample_inputs func for the corresponding op.
    # This test runs in double and complex double precision because
    # NumPy does computation internally using double precision for many functions
    # resulting in possible equality check failures.
    @onlyNativeDeviceTypes
    @suppress_warnings
    @ops(_ref_test_ops, allowed_dtypes=(torch.float64, torch.long, torch.complex128))
    def test_reference_testing(self, device, dtype, op):
        try:
            # Sets the default dtype to NumPy's default dtype of double
            cur_default = torch.get_default_dtype()
            torch.set_default_dtype(torch.double)
            sample_inputs = op.sample_inputs(device, dtype)
            for sample_input in sample_inputs:
                self.compare_with_reference(op, op.ref, sample_input, exact_dtype=(dtype is not torch.long))
        finally:
            torch.set_default_dtype(cur_default)

    @skipMeta
    @onlyNativeDeviceTypes
    @ops([op for op in op_db if op.error_inputs_func is not None], dtypes=OpDTypes.none)
    def test_errors(self, device, op):
        error_inputs = op.error_inputs(device)
        for ei in error_inputs:
            si = ei.sample_input
            with self.assertRaisesRegex(ei.error_type, ei.error_regex):
                op(si.input, *si.args, **si.kwargs)

    # Tests that the function produces the same result when called with
    #   noncontiguous tensors.
    # TODO: get working with Windows by addressing failing operators
    # TODO: get working with ASAN by addressing failing operators
    @unittest.skipIf(IS_WINDOWS, "Skipped under Windows")
    @unittest.skipIf(TEST_WITH_ASAN, "Skipped under ASAN")
    @onlyNativeDeviceTypes
    @suppress_warnings
    @ops(op_db, allowed_dtypes=(torch.float32, torch.long, torch.complex64))
    def test_noncontiguous_samples(self, device, dtype, op):
        test_grad = dtype in op.supported_backward_dtypes(torch.device(device).type)
        sample_inputs = op.sample_inputs(device, dtype, requires_grad=test_grad)
        for sample_input in sample_inputs:
            t_inp, t_args, t_kwargs = sample_input.input, sample_input.args, sample_input.kwargs
            n_inp, n_args, n_kwargs = sample_input.noncontiguous()

            # Verifies sample input tensors should have no grad or history
            sample_tensor = t_inp if isinstance(t_inp, torch.Tensor) else t_inp[0]
            assert sample_tensor.grad is None
            assert sample_tensor.grad_fn is None

            # validates forward
            expected = op(t_inp, *t_args, **t_kwargs)
            actual = op(n_inp, *n_args, **n_kwargs)

            self.assertEqual(actual, expected)

            # validates backward
            # NOTE: only handles single tensor outputs and the first tensor
            #   of ops that output a sequence

            # Short-circuits if the op doesn't support grad in this device x dtype
            if not test_grad:
                continue

            if isinstance(expected, torch.Tensor):
                expected_backward_tensor = expected
                actual_backward_tensor = actual
            elif isinstance(expected, Sequence) and isinstance(expected[0], torch.Tensor):
                expected_backward_tensor = expected[0]
                actual_backward_tensor = actual[0]
            else:
                continue

            grad_for_expected = torch.randn_like(expected_backward_tensor)
            grad_for_actual = noncontiguous_like(grad_for_expected)
            expected_backward_tensor.backward(grad_for_expected)
            actual_backward_tensor.backward(grad_for_actual)

            # Acquires grad (which may be on the first element in a list)
            expected_grad = t_inp.grad if isinstance(t_inp, torch.Tensor) else t_inp[0].grad
            actual_grad = n_inp.grad if isinstance(n_inp, torch.Tensor) else n_inp[0].grad

            # TODO: FIXME: only validates grad on first tensor input
            self.assertEqual(actual_grad, expected_grad)

    # Separates one case from the following test_out because many ops don't properly implement the
    #   incorrectly sized out parameter warning properly yet
    # Cases test here:
    #   - out= with the correct dtype and device, but the wrong shape
    @ops(op_db, dtypes=OpDTypes.none)
    def test_out_warning(self, device, op):
        # TODO: verify the op doesn't support the out= kwarg
        if not op.supports_out:
            self.skipTest("Skipped! Op doesn't support out= kwarg.")

        # Prefers running in float32 but has a fallback for the first listed supported dtype
        supported_dtypes = op.supported_dtypes(self.device_type)
        if len(supported_dtypes) == 0:
            self.skipTest("Skipped! Op has not supported dtypes on this device.")
        dtype = torch.float32 if torch.float32 in supported_dtypes else list(supported_dtypes)[0]

        # NOTE: only tests on first sample
        samples = op.sample_inputs(device, dtype)
        sample = first_sample(self, samples)

        # calls it normally to get the expected result
        expected = op(sample.input, *sample.args, **sample.kwargs)
        op_out = partial(op, sample.input, *sample.args, **sample.kwargs)

        # Short-circuits if output is not a single tensor or an
        #   iterable of tensors

        if not isinstance(expected, torch.Tensor) and not is_iterable_of_tensors(expected, include_empty=True):
            self.skipTest("Skipped! Only supports single tensor or iterable of tensor outputs.")

        # A wrapper around map that works with single tensors and always
        #   instantiates the map. Used below to apply transforms to
        #   single tensor and iterable tensor outputs.
        def _apply_out_transform(fn, out):
            if isinstance(out, torch.Tensor):
                return fn(out)

            # assumes (see above) that out is an iterable of tensors
            return tuple(map(fn, out))

        # Extracts strides from a tensor or iterable of tensors into a tuple
        def _extract_strides(out):
            if isinstance(out, torch.Tensor):
                return (out.stride(),)

            # assumes (see above) that out is an iterable of tensors
            return tuple(map(lambda t: t.stride(), out))

        # Extracts data pointers from a tensor or iterable of tensors into a tuple
        # NOTE: only extracts on the CPU and CUDA device types since some
        #   device types don't have storage
        def _extract_data_ptrs(out):
            if self.device_type != 'cpu' and self.device_type != 'cuda':
                return ()

            if isinstance(out, torch.Tensor):
                return (out.data_ptr(),)

            # assumes (see above) that out is an iterable of tensors
            return tuple(map(lambda t: t.data_ptr(), out))

        def _compare_out(transform, *, compare_strides_and_data_ptrs=True):
            out = _apply_out_transform(transform, expected)
            original_strides = _extract_strides(out)
            original_ptrs = _extract_data_ptrs(out)

            op_out(out=out)
            final_strides = _extract_strides(out)
            final_ptrs = _extract_data_ptrs(out)

            self.assertEqual(expected, out)

            if compare_strides_and_data_ptrs:
                self.assertEqual(original_strides, final_strides)
                self.assertEqual(original_ptrs, final_ptrs)

        # Case: out= with the correct dtype and device, but the wrong shape
        #   Expected behavior: resize with a warning.
        def _case_two_transform(t):
            wrong_shape = list(t.shape)

            if len(wrong_shape) == 0:
                # Handles scalar tensor case (empty list)
                wrong_shape = [2]
            else:
                wrong_shape[-1] = wrong_shape[-1] + 1
            return make_tensor(wrong_shape, dtype=t.dtype, device=t.device)

        _compare_out(_case_two_transform, compare_strides_and_data_ptrs=False)

        # Additional validates that the appropriate warning is thrown
        out = _apply_out_transform(_case_two_transform, expected)
        msg_fail = "Resized a non-empty tensor but did not warn about it."
        with self.assertWarnsRegex(UserWarning, "An output with one or more elements", msg=msg_fail):
            op_out(out=out)

    # Validates ops implement the correct out= behavior
    # See https://github.com/pytorch/pytorch/wiki/Developer-FAQ#how-does-out-work-in-pytorch
    #   for a description of the correct behavior
    # Validates the following cases:
    #   - Case 0: out has the correct shape, dtype, and device but is full of extremal values
    #   - Case 1: out has the correct shape, dtype, and device but is noncontiguous
    #   - Case 2: out has the correct dtype and device, but is zero elements
    #   - Case 3: out has the correct shape and dtype, but is on a different device type
    #   - Case 4: out has the with correct shape and device, but a dtype that cannot
    #       "safely" cast to
    @ops(op_db, dtypes=OpDTypes.none)
    def test_out(self, device, op):
        # TODO: verify the op doesn't support the out= kwarg
        if not op.supports_out:
            self.skipTest("Skipped! Op doesn't support out= kwarg.")

        # Prefers running in float32 but has a fallback for the first listed supported dtype
        supported_dtypes = op.supported_dtypes(self.device_type)
        if len(supported_dtypes) == 0:
            self.skipTest("Skipped! Op has not supported dtypes on this device.")
        dtype = torch.float32 if torch.float32 in supported_dtypes else list(supported_dtypes)[0]

        # NOTE: only tests on first sample
        samples = op.sample_inputs(device, dtype)
        sample = first_sample(self, samples)

        # calls it normally to get the expected result
        expected = op(sample.input, *sample.args, **sample.kwargs)
        op_out = partial(op, sample.input, *sample.args, **sample.kwargs)

        # Short-circuits if output is not a single tensor or an
        #   iterable of tensors

        if not isinstance(expected, torch.Tensor) and not is_iterable_of_tensors(expected, include_empty=True):
            self.skipTest("Skipped! Only supports single tensor or iterable of tensor outputs.")

        # A wrapper around map that works with single tensors and always
        #   instantiates the map. Used below to apply transforms to
        #   single tensor and iterable tensor outputs.
        def _apply_out_transform(fn, out):
            if isinstance(out, torch.Tensor):
                return fn(out)

            # assumes (see above) that out is an iterable of tensors
            return tuple(map(fn, out))

        # Extracts strides from a tensor or iterable of tensors into a tuple
        def _extract_strides(out):
            if isinstance(out, torch.Tensor):
                return (out.stride(),)

            # assumes (see above) that out is an iterable of tensors
            return tuple(map(lambda t: t.stride(), out))

        # Extracts data pointers from a tensor or iterable of tensors into a tuple
        # NOTE: only extracts on the CPU and CUDA device types since some
        #   device types don't have storage
        def _extract_data_ptrs(out):
            if self.device_type != 'cpu' and self.device_type != 'cuda':
                return ()

            if isinstance(out, torch.Tensor):
                return (out.data_ptr(),)

            # assumes (see above) that out is an iterable of tensors
            return tuple(map(lambda t: t.data_ptr(), out))

        def _compare_out(transform, *, compare_strides_and_data_ptrs=True):
            out = _apply_out_transform(transform, expected)
            original_strides = _extract_strides(out)
            original_ptrs = _extract_data_ptrs(out)

            op_out(out=out)
            final_strides = _extract_strides(out)
            final_ptrs = _extract_data_ptrs(out)

            self.assertEqual(expected, out)

            if compare_strides_and_data_ptrs:
                self.assertEqual(original_strides, final_strides)
                self.assertEqual(original_ptrs, final_ptrs)

        # Case 0: out= with the correct shape, dtype, and device
        #   but NaN values for floating point and complex tensors, and
        #   maximum values for integer tensors.
        #   Expected behavior: out= values have no effect on the computation.
        def _case_zero_transform(t):
            try:
                info = torch.iinfo(t.dtype)
                return torch.full_like(t, info.max)
            except TypeError as te:
                # for non-integer types fills with NaN
                return torch.full_like(t, float('nan'))

        _compare_out(_case_zero_transform)

        # Case 1: out= with the correct shape, dtype, and device,
        #   but noncontiguous.
        #   Expected behavior: strides are respected and `out` storage is not changed.
        def _case_one_transform(t):
            return make_tensor(t.shape,
                               dtype=t.dtype,
                               device=t.device,
                               noncontiguous=True)

        _compare_out(_case_one_transform)

        # Case 2: out= with the correct dtype and device, but has no elements.
        #   Expected behavior: resize without warning.
        def _case_two_transform(t):
            return make_tensor((0,),
                               dtype=t.dtype,
                               device=t.device)

        _compare_out(_case_two_transform, compare_strides_and_data_ptrs=False)

        # Also validates that no warning is thrown when this out is resized
        out = _apply_out_transform(_case_two_transform, expected)
        with warnings.catch_warnings(record=True) as caught:
            warnings.simplefilter("always")
            op_out(out=out)

        # Verifies no warning is a resize warning
        for w in caught:
            if "An output with one or more elements" in str(w.message):
                self.fail("Resizing an out= argument with no elements threw a resize warning!")

        # Case 3: out= with correct shape and dtype, but wrong device.
        wrong_device = None
        if torch.device(device).type != 'cpu':
            wrong_device = 'cpu'
        elif torch.cuda.is_available():
            wrong_device = 'cuda'

        if wrong_device is not None:
            def _case_three_transform(t):
                return make_tensor(t.shape, dtype=t.dtype, device=wrong_device)

            out = _apply_out_transform(_case_three_transform, expected)
            msg_fail = f"Expected RuntimeError when calling with input.device={device} and out.device={wrong_device}"
            with self.assertRaises(RuntimeError, msg=msg_fail):
                op_out(out=out)

        # Case 4: out= with correct shape and device, but a dtype
        #   that output cannot be "safely" cast to (long).
        #   Expected behavior: error.
        # NOTE: this case is filtered by dtype since some ops produce
        #   bool tensors, for example, which can be safely cast to any
        #   dtype. It is applied when single tensors are floating point or complex
        #   dtypes, or if an op returns multiple tensors when at least one such
        #   tensor is a floating point or complex dtype.
        _dtypes = floating_and_complex_types_and(torch.float16, torch.bfloat16)
        if (isinstance(expected, torch.Tensor) and expected.dtype in _dtypes or
                (not isinstance(expected, torch.Tensor) and any(t.dtype in _dtypes for t in expected))):
            def _case_four_transform(t):
                return make_tensor(t.shape, dtype=torch.long, device=t.device)

            out = _apply_out_transform(_case_four_transform, expected)
            msg_fail = "" if not isinstance(expected, torch.Tensor) else \
                       ("Expected RuntimeError when doing an unsafe cast from a result of dtype "
                        f"{expected.dtype} into an out= with dtype torch.long")
            with self.assertRaises(RuntimeError, msg=msg_fail):
                op_out(out=out)

    # Tests that the forward and backward passes of operations produce the
    #   same values for the cross-product of op variants (method, inplace)
    #   against eager's gold standard op function variant
    @_variant_ops(op_db)
    def test_variant_consistency_eager(self, device, dtype, op):
        # Acquires variants (method variant, inplace variant, aliases)

        method = op.method_variant
        inplace = op.inplace_variant

        # list of all inplace ops: inplace variant + alias inplace variants if exist
        inplace_ops = [inplace, ]
        variants = [method, inplace]

        for a_op in op.aliases:
            variants.append(a_op.op)
            variants.append(a_op.method_variant)
            variants.append(a_op.inplace_variant)
            inplace_ops.append(a_op.inplace_variant)

        inplace_variants = tuple(filter(None, inplace_ops))
        variants = tuple(filter(None, variants))

        _requires_grad = (op.supports_autograd and
                          (dtype.is_floating_point or op.supports_complex_autograd(torch.device(device).type)))

        include_conjugated_inputs = op.test_conjugated_samples and dtype.is_complex
        samples = op.sample_inputs(device, dtype, requires_grad=_requires_grad, include_conjugated_inputs=include_conjugated_inputs)
        samples = list(samples)

        def _test_consistency_helper(samples, variants):
            for sample in samples:
                # TODO: Check grad for all Tensors requiring grad if sample.input is TensorList
                tensor = sample.input if isinstance(sample.input, torch.Tensor) else sample.input[0]

                # Computes function forward and backward values
                tensor.grad = None
                expected_forward = op(sample.input, *sample.args, **sample.kwargs)
                expected_grad = None

                output_process_fn_grad = sample.output_process_fn_grad if sample.output_process_fn_grad \
                    else lambda x: x

                # Skips inplace variants if the output dtype is not the same as
                #   the input dtype
                skip_inplace = False
                if (isinstance(expected_forward, torch.Tensor) and
                        expected_forward.dtype is not tensor.dtype):
                    skip_inplace = True

                # TODO: backward consistency only supported for single tensor outputs
                # TODO: backward consistency only checked on sample.input, not all
                #   tensor inputs
                # TODO: update to handle checking grads of all tensor inputs as
                #   derived from each tensor output
                if (op.supports_autograd and isinstance(expected_forward, torch.Tensor)
                        and (dtype.is_floating_point or op.supports_complex_autograd(torch.device(device).type))):
                    output_process_fn_grad(expected_forward).sum().backward()
                    expected_grad = tensor.grad

                # Test eager consistency
                for variant in variants:
                    # Skips inplace ops
                    if variant in inplace_ops and skip_inplace:
                        continue

                    # Compares variant's forward
                    # Note: copies the to-be-modified input when testing the inplace variant
                    tensor.grad = None
                    cloned = clone_input_helper(sample.input) if variant in inplace_ops else sample.input

                    if variant in inplace_ops and sample.broadcasts_input:
                        with self.assertRaises(RuntimeError,
                                               msg=('inplace variant either incorrectly allowed '
                                                    'resizing or you have marked the sample {}'
                                                    ' incorrectly with `broadcasts_self=True'.format(sample.summary()))):
                            variant_forward = variant(cloned,
                                                      *sample.args,
                                                      **sample.kwargs)
                        continue

                    variant_forward = variant(cloned,
                                              *sample.args,
                                              **sample.kwargs)
                    self.assertEqual(expected_forward, variant_forward)

                    # Compares variant's backward
                    if expected_grad is not None and \
                            (variant not in inplace_ops or op.supports_inplace_autograd):
                        output_process_fn_grad(variant_forward).sum().backward()
                        self.assertEqual(expected_grad, tensor.grad)

        _test_consistency_helper(samples, variants)

        def _test_inplace_preserve_storage(samples, variants):
            for sample in samples:
                # Skips inplace variants if the output dtype is not the same as
                #   the input dtype
                expected_forward = op(sample.input, *sample.args, **sample.kwargs)
                tensor = sample.input if isinstance(sample.input, torch.Tensor) else sample.input[0]
                skip_inplace = False
                if (isinstance(expected_forward, torch.Tensor) and
                        expected_forward.dtype is not tensor.dtype):
                    skip_inplace = True
                if skip_inplace:
                    return
                for variant in variants:
                    cloned = clone_input_helper(sample.input) if variant in inplace_ops else sample.input
                    inp_tensor = cloned if isinstance(cloned, torch.Tensor) else cloned[0]
                    data_ptr = inp_tensor.data_ptr()
                    variant_forward = variant(cloned,
                                              *sample.args,
                                              **sample.kwargs)
                    # TODO Support non-tensor outputs if they exist for inplace ops
                    if (isinstance(variant_forward, torch.Tensor)):
                        self.assertEqual(data_ptr, variant_forward.data_ptr(), atol=0, rtol=0)
                    else:
                        self.assertTrue(False, "Non-tensor outputs for inplace ops are not supported")

        if len(inplace_ops) > 0:
            inplace_samples = list(filter(lambda sample: not sample.broadcasts_input, samples))
            _test_inplace_preserve_storage(inplace_samples, inplace_variants)

    # Checks if the operator (if it is composite) is written to support most
    # backends and Tensor subclasses. See "CompositeImplicitAutograd Compliance"
    # in aten/src/ATen/native/README.md for more details
    #
    # NB: onlyCPU because CompositeImplicitAutograd ops go through the same
    # codepath on all devices. Ideally we'd use a meta device here but coverage
    # for that is not good yet.
    @unittest.skipIf(IS_FBCODE or IS_SANDCASTLE, '__torch_dispatch__ does not work in fbcode')
    @onlyCPU
    @ops(op_db, allowed_dtypes=(torch.float,))
    def test_composite_compliance(self, device, dtype, op):
        samples = op.sample_inputs(device, dtype, requires_grad=False)

        for sample in samples:
            args = [sample.input] + list(sample.args)
            kwargs = sample.kwargs
            _check_composite_compliance(op, args, kwargs)


# gradcheck requires double precision
_gradcheck_ops = partial(ops, dtypes=OpDTypes.supported,
                         allowed_dtypes=[torch.double, torch.cdouble])


class TestGradients(TestCase):
    exact_dtype = True

    # Copies inputs to inplace operations to avoid inplace modifications
    #   to leaves requiring gradient
    def _get_safe_inplace(self, inplace_variant):
        @wraps(inplace_variant)
        def _fn(t, *args, **kwargs):
            return inplace_variant(t.clone(), *args, **kwargs)

        return _fn

    def _check_helper(self, device, dtype, op, variant, check, *, check_forward_ad=False, check_backward_ad=True,
                      check_undefined_grad=True, check_batched_grad=None, check_batched_forward_grad=False):
        # NB: check_backward_ad does not affect gradgradcheck (always True)
        if variant is None:
            self.skipTest("Skipped! Variant not implemented.")
        if not op.supports_dtype(dtype, torch.device(device).type):
            self.skipTest(f"Skipped! {op.name} does not support dtype {str(dtype)}")

        def is_inplace(variant):
            if hasattr(variant, "__wrapped__"):
                return variant.__wrapped__ is op.get_inplace()
            return variant is op.get_inplace()

        include_conjugated_inputs = op.test_conjugated_samples and dtype.is_complex
        samples = op.sample_inputs(device, dtype, requires_grad=True, include_conjugated_inputs=include_conjugated_inputs)

        for sample in samples:
            if sample.broadcasts_input and is_inplace(variant):
                continue

            # Note on TensorList inputs
            #
            # gradcheck does not support TensorList inputs so here we pass TensorList
            # inputs of size n as n single Tensor inputs to gradcheck and wrap the op
            # in a function that puts the n Tensor inputs back into a TensorList
            def fn(*inputs):
                # Put tensors back into TensorList since we splat them when passing to gradcheck
                if is_iterable_of_tensors(sample.input):
                    n = len(sample.input)
                    inputs = (inputs[:n], *inputs[n:])
                output = op.gradcheck_wrapper(variant, *inputs, **sample.kwargs)
                if sample.output_process_fn_grad is not None:
                    return sample.output_process_fn_grad(output)
                return output

            # Splat TensorList inputs into single Tensor inputs
            gradcheck_args = (sample.input,) if isinstance(sample.input, torch.Tensor) else tuple(sample.input)
            gradcheck_args += sample.args

            if check == 'gradcheck':
                if check_batched_grad is None:
                    check_batched_grad = op.check_batched_grad
                self.assertTrue(gradcheck(fn, gradcheck_args,
                                          check_batched_grad=check_batched_grad,
                                          check_grad_dtypes=True,
                                          nondet_tol=op.gradcheck_nondet_tol,
                                          fast_mode=op.gradcheck_fast_mode,
                                          check_forward_ad=check_forward_ad,
                                          check_backward_ad=check_backward_ad,
                                          check_undefined_grad=check_undefined_grad,
                                          check_batched_forward_grad=check_batched_forward_grad))
            elif check == 'gradgradcheck':
                self.assertFalse(check_forward_ad, msg="Cannot run forward AD check for gradgradcheck")
                self.assertTrue(gradgradcheck(fn, gradcheck_args,
                                              gen_non_contig_grad_outputs=False,
                                              check_batched_grad=op.check_batched_gradgrad,
                                              check_grad_dtypes=True,
                                              nondet_tol=op.gradcheck_nondet_tol,
                                              fast_mode=op.gradcheck_fast_mode))
                self.assertTrue(gradgradcheck(fn, gradcheck_args,
                                              gen_non_contig_grad_outputs=True,
                                              check_batched_grad=op.check_batched_gradgrad,
                                              check_grad_dtypes=True,
                                              nondet_tol=op.gradcheck_nondet_tol,
                                              fast_mode=op.gradcheck_fast_mode))
            else:
                self.assertTrue(False, msg="Unknown check requested!")

    def _grad_test_helper(self, device, dtype, op, variant, *, check_forward_ad=False, check_backward_ad=True,
                          check_undefined_grad=True, check_batched_grad=None, check_batched_forward_grad=False):
        return self._check_helper(device, dtype, op, variant, 'gradcheck', check_forward_ad=check_forward_ad,
                                  check_backward_ad=check_backward_ad, check_undefined_grad=check_undefined_grad,
                                  check_batched_grad=check_batched_grad,
                                  check_batched_forward_grad=check_batched_forward_grad)

    def _gradgrad_test_helper(self, device, dtype, op, variant):
        return self._check_helper(device, dtype, op, variant, 'gradgradcheck')

    def _skip_helper(self, op, device, dtype):
        if not op.supports_autograd and not op.supports_forward_ad:
            self.skipTest("Skipped! autograd not supported.")
        if not op.supports_complex_autograd(torch.device(device).type) and dtype.is_complex:
            self.skipTest("Skipped! Complex autograd not supported.")

    # Tests that gradients are computed correctly
    @_gradcheck_ops(op_db)
    def test_fn_grad(self, device, dtype, op):
        self._skip_helper(op, device, dtype)
        self._grad_test_helper(device, dtype, op, op.get_op())

    # Method grad (and gradgrad, see below) tests are disabled since they're
    #   costly and redundant with function grad (and gradgad) tests
    # @_gradcheck_ops(op_db)
    # def test_method_grad(self, device, dtype, op):
    #     self._skip_helper(op, device, dtype)
    #     self._grad_test_helper(device, dtype, op, op.get_method())

    @_gradcheck_ops(op_db)
    def test_inplace_grad(self, device, dtype, op):
        self._skip_helper(op, device, dtype)
        if not op.inplace_variant or not op.supports_inplace_autograd:
            self.skipTest("Skipped! Operation does not support inplace autograd.")
        self._grad_test_helper(device, dtype, op, self._get_safe_inplace(op.get_inplace()))

    # Test that gradients of gradients are computed correctly
    @_gradcheck_ops(op_db)
    def test_fn_gradgrad(self, device, dtype, op):
        self._skip_helper(op, device, dtype)
        if not op.supports_gradgrad:
            self.skipTest("Skipped! Operation does not support gradgrad")
        self._gradgrad_test_helper(device, dtype, op, op.get_op())

    # Test that gradients of gradients are properly raising
    @_gradcheck_ops(op_db)
    def test_fn_fail_gradgrad(self, device, dtype, op):
        self._skip_helper(op, device, dtype)
        if op.supports_gradgrad:
            self.skipTest("Skipped! Operation does support gradgrad")

        err_msg = r"derivative for .* is not implemented"
        with self.assertRaisesRegex(RuntimeError, err_msg):
            self._gradgrad_test_helper(device, dtype, op, op.get_op())

    # Method gradgrad (and grad, see above) tests are disabled since they're
    #   costly and redundant with function gradgrad (and grad) tests
    # @_gradcheck_ops(op_db)
    # def test_method_gradgrad(self, device, dtype, op):
    #     self._skip_helper(op, device, dtype)
    #     self._gradgrad_test_helper(device, dtype, op, op.get_method())

    @_gradcheck_ops(op_db)
    def test_inplace_gradgrad(self, device, dtype, op):
        self._skip_helper(op, device, dtype)
        if not op.inplace_variant or not op.supports_inplace_autograd:
            self.skipTest("Skipped! Operation does not support inplace autograd.")
        self._gradgrad_test_helper(device, dtype, op, self._get_safe_inplace(op.get_inplace()))

    def _forward_grad_helper(self, device, dtype, op, variant, is_inplace):
        # TODO: clean up how attributes are passed to gradcheck from OpInfos
        def call_grad_test_helper():
            check_batched_forward_grad = ((op.check_batched_forward_grad and not is_inplace) or
                                          (op.check_inplace_batched_forward_grad and is_inplace))
            self._grad_test_helper(device, dtype, op, variant, check_forward_ad=True, check_backward_ad=False,
                                   check_undefined_grad=False, check_batched_grad=False,
                                   check_batched_forward_grad=check_batched_forward_grad)
        if op.supports_forward_ad:
            call_grad_test_helper()
        else:
            err_msg = r"Trying to use forward AD with .* that does not support it\."
            hint_msg = ("Running forward AD for an OP that has does not support it did not "
                        "raise any error. If your op supports forward AD, you should set supports_forward_ad=True")
            with self.assertRaisesRegex(NotImplementedError, err_msg, msg=hint_msg):
                call_grad_test_helper()

    @_gradcheck_ops(op_db)
    def test_forward_mode_AD(self, device, dtype, op):
        self._skip_helper(op, device, dtype)

        self._forward_grad_helper(device, dtype, op, op.get_op(), is_inplace=False)

    @_gradcheck_ops(op_db)
    def test_inplace_forward_mode_AD(self, device, dtype, op):
        self._skip_helper(op, device, dtype)

        if not op.inplace_variant or not op.supports_inplace_autograd:
            self.skipTest("Skipped! Operation does not support inplace autograd.")

        self._forward_grad_helper(device, dtype, op, self._get_safe_inplace(op.get_inplace()), is_inplace=True)

    # Functions that do not support autograd should not fail in forward mode
    # Inplace functions (such as "resize_") are expected to fail in forward mode and should be skipped
    # Test only when supports_autograd=False and for double dtype
    @ops(filter(lambda op: not op.supports_autograd, op_db), dtypes=OpDTypes.supported, allowed_dtypes=(torch.double,))
    def test_nondifferentiable(self, device, dtype, op):
        # Expecting no errors
        samples = op.sample_inputs(device, dtype, requires_grad=True)
        sample = first_sample(self, samples)
        result = op(sample.input, *sample.args, **sample.kwargs)

# types.LambdaType gave false positives
def is_lambda(lamb):
    LAMBDA = lambda: 0  # noqa: E731
    return isinstance(lamb, type(LAMBDA)) and lamb.__name__ == LAMBDA.__name__


# Tests operators for consistency between JIT and eager, also checks
#   correctness of JIT specific alias schemas and intended
#   autodifferentiation behavior.
# Inherits from JitCommonTestCase instead of TestCase directly to share
#   functionality with original test_jit.py method operator tests
class TestJit(JitCommonTestCase):
    exact_dtype = True

    # Tests that the forward and backward passes of operations produce the
    #   same values for the cross-product of op variants (function, method, inplace)
    #   and runtimes (eager, traced, scripted).
    # TODO WARNING: inplace x {traced, scripted} not currently tested
    @_variant_ops(op_db)
    def test_variant_consistency_jit(self, device, dtype, op):
        _requires_grad = op.supports_autograd and (dtype.is_floating_point or
                                                   op.supports_complex_autograd(torch.device(device).type))

        include_conjugated_inputs = op.test_conjugated_samples and dtype.is_complex
        samples = op.sample_inputs(device, dtype, requires_grad=_requires_grad, include_conjugated_inputs=include_conjugated_inputs)

        # Acquires variants to test
        func = op.get_op()
        method = op.get_method()
        variants = {
            # TODO: inplace tests currently fail, fix and add inplace variant
            'function': func, 'method': method,
        }

        # TODO: find better way to standardize on op registration itself..
        has_fake_function = op.name in ["resize_", 'resize_as_']

        if has_fake_function:
            variants = {'method': getattr(torch.Tensor, op.name)}
            samples = op.sample_inputs(device, dtype, requires_grad=False)

        support_script = op.supports_scripting

        tested = False
        for sample in samples:
            # Test traced and scripted consistency
            for func_type, variant in variants.items():
                if variant is None:
                    continue

                # scripting and check_alias_analysis do not work with lambdas
                # lambdas are typically used as a way to simulate methods without
                # functional variants, so rely on the other variant for testing
                # for now
                if is_lambda(variant):
                    continue

                tested = True

                # Create accessor for script function variant
                name = op.name + '_' if func_type == 'inplace' else op.name

                # run with disable_autodiff_subgraph_inlining(True) to test
                #   autodiff support. Context manager forces the graph to contain
                #   DifferentiableGraph nodes if they are present
                with disable_autodiff_subgraph_inlining():
                    # Check scripted forward, grad, and grad grad
                    if support_script:
                        script_fn = create_script_fn(self, name, func_type)

                    def out_fn(output):
                        # Processes the output for autograd
                        if sample.output_process_fn_grad is not None:
                            return sample.output_process_fn_grad(output)
                        return output

                    def get_sample():
                        return clone_input_helper(sample.input) if op.name[-1] == '_' else sample.input

                    if support_script:
                        check_against_reference(self,
                                                script_fn,
                                                func,
                                                out_fn,
                                                (get_sample(),) + sample.args,
                                                sample.kwargs,
                                                no_grad=not _requires_grad, no_gradgrad=not op.supports_gradgrad)

                    # Check traced forward, grad, and grad grad
                    # TODO: fix tracing here
                    supports_tracing = not has_fake_function
                    if op.assert_jit_shape_analysis:
                        self.assertTrue(supports_tracing)

                    if supports_tracing:
                        traced_fn = create_traced_fn(self, variant)
                        check_against_reference(self,
                                                traced_fn,
                                                func,
                                                out_fn,
                                                (get_sample(),) + sample.args,
                                                sample.kwargs,
                                                no_grad=not _requires_grad, no_gradgrad=not op.supports_gradgrad)

                    # Check alias annotation schema for correctness (make
                    #   sure inputs that aren't supposed to be modified aren't)
                    # Note: only runs in float32 because schema isn't affected by dtype,
                    #   so running it on all dtypes is would be excessive
                    if dtype == torch.float32:
                        # TODO: no reason why we cant run this with tracing graph
                        if support_script and op.name != "rsub":
                            check_alias_annotation(name, (get_sample(),) + sample.args, sample.kwargs,
                                                   func_type=func_type, aten_name=op.aten_name)

                        # TODO: use script graph as well
                        checked_shape_analysis = False
                        if supports_tracing:
                            out = variant(get_sample(), *sample.args, **sample.kwargs)

                            # right now, tuple of outputs and tensor output supported
                            # TODO: list of tensor outputs
                            tuple_of_tensors = isinstance(out, tuple) and all([isinstance(elem, torch.Tensor) for elem in out])

                            if isinstance(out, torch.Tensor) or tuple_of_tensors:
                                if tuple_of_tensors:
                                    sizes = [elem.size() for elem in out]
                                else:
                                    sizes = out.size()
                                self.checkShapeAnalysis(sizes, traced_fn.graph, op.assert_jit_shape_analysis)
                                checked_shape_analysis = True
                        if op.assert_jit_shape_analysis:
                            self.assertTrue(checked_shape_analysis)

                    # Check autodifferentiation of nodes for traced and scripted graphs, only need to check once per sample
                    if dtype is torch.float32:
                        # Sandcastle doesn't fuse nodes
                        if IS_SANDCASTLE:
                            # fusible nodes are expected to be found in FusionGroups in the DifferentiableGraphs
                            nonfusible_nodes = op.autodiff_nonfusible_nodes + op.autodiff_fusible_nodes
                            fusible_nodes = []
                        else:
                            nonfusible_nodes = op.autodiff_nonfusible_nodes
                            fusible_nodes = op.autodiff_fusible_nodes

                        if supports_tracing:
                            self.assertAutodiffNode(traced_fn.last_graph, op.assert_autodiffed, nonfusible_nodes, fusible_nodes)
                        if support_script:
                            self.assertAutodiffNode(script_fn.last_graph, op.assert_autodiffed, nonfusible_nodes, fusible_nodes)
        assert tested, "JIT Test does not execute any logic"

    # alias testing is only done with torch.float for the same reason
    _alias_ops = partial(ops, dtypes=OpDTypes.supported,
                         allowed_dtypes=(torch.float,))

    @_alias_ops((op for op in op_db if op.aliases))
    def test_jit_alias_remapping(self, device, dtype, op):
        # Required to avoid undefined value: tensor error in JIT compilation of the function template
        tensor = torch.tensor

        # NOTE: only tests on first sample
        samples = op.sample_inputs(device, dtype, requires_grad=True)
        sample = first_sample(self, samples)

        # [Scripting Data Preparation]
        # Prepare data for test scripting
        # Below we prepare strings of args/kwargs with and without type annotations.
        # These strings are inserted into function template strings which is then torch scripted.
        # - args string is ["t0"] corresponding to the "input" tensor required by the op
        # - args_kw is the value of args and strings of kwargs used to call the op (without type annotations), for example,
        # ["to", "1.0", "(1,)", "True", "tensor(1.0)"] -> def fn(t0): return variant(t0, 1.0, (1,), True, tensor(1.0))
        args = ["t0"]

        def quote_strs(v):
            if isinstance(v, str):
                return f"'{v}'"

            return str(v)

        args_kw = args + \
            [f"{v}" for v in sample.args] + \
            [f"{k}={quote_strs(v)}" for k, v in sample.kwargs.items()]

        # Prepare data for test tracing
        sample_args_kwargs = ()
        if len(sample.args) > 0:
            sample_args_kwargs += (sample.args, )
        if len(sample.kwargs) > 0:
            sample_args_kwargs += (sample.kwargs, )

        original_name = op.aten_name
        original_name_inplace = original_name + "_"
        expected_dtype = op(sample.input, *sample.args, **sample.kwargs).dtype

        for a_op in op.aliases:
            inplace = a_op.inplace_variant
            method_or_inplace = [a_op.inplace_variant, a_op.method_variant]
            variants = (v for v in (a_op.op, a_op.method_variant, a_op.inplace_variant) if v is not None)

            # Test scripting:
            for variant in variants:
                variant_name = variant.__name__
                op_name = original_name_inplace if variant is inplace else original_name

                if variant in method_or_inplace:
                    fn_template = '''
                        def _fn(t0{c}):
                            return t0.{alias_name}({args_kw})
                    '''
                    # remove the first input tensor
                    script = fn_template.format(
                        c=", " if len(args_kw[1:]) > 1 else "",
                        args_kw=", ".join(args_kw[1:]),
                        alias_name=variant_name,
                    )
                else:
                    fn_template = '''
                        def _fn({args}):
                            return variant({args_kw})
                    '''
                    script = fn_template.format(
                        args=", ".join(args),
                        args_kw=", ".join(args_kw),
                    )
                scripted = torch.jit.CompilationUnit(script)._fn

                if (variant is inplace and not torch.can_cast(expected_dtype, dtype)):
                    try:
                        inp = clone_input_helper(sample.input)
                        scripted(inp)
                    except Exception as e:
                        continue
                    self.fail("Inplace operation on integer tensor that should be promoted to float didn't fail!")

                inp = clone_input_helper(sample.input)
                scripted(inp)
                inp = clone_input_helper(sample.input)
                graph = scripted.graph_for(inp)
                FileCheck().check(op.aten_name).check_not(variant_name).run(graph)

            # Test tracing:
            for variant in variants:
                variant_name = variant.__name__
                op_name = original_name_inplace if variant is inplace else original_name

                def _fn(*sample_args, **sample_kwargs):
                    return variant(*sample_args, **sample_kwargs)

                inp = (clone_input_helper(sample.input),) + sample_args_kwargs
                traced = torch.jit.trace(_fn, *inp)
                inp = (clone_input_helper(sample.input),) + sample_args_kwargs
                traced(*inp)
                inp = (clone_input_helper(sample.input),) + sample_args_kwargs
                graph = traced.graph_for(*inp)
                FileCheck().check(op_name).check_not(variant_name).run(graph)

class TestMathBits(TestCase):
    # Tests that
    # 1. The operator's output for physically conjugated/negated tensors and conjugate/negative view tensors
    # produces the same value
    # 2. The gradients are same in both cases mentioned in (1)
    # 3. If the operator's inplace variant is supported, tests that the inplace operation
    #    produces the correct value when called on a conjugate/negative view tensor and that the output
    #    has its conj/neg bit set to true
    # This test only runs for C -> R and C -> C functions
    # TODO: add tests for `R->C` functions
    # Note: This test runs for functions that take both tensors and tensorlists as input.
    def _test_math_view(self, device, dtype, op, samples, math_op_physical, math_op_view, is_bit_set, out_type):
        inplace_variant = op.inplace_variant

        # helper function to physically conjugate/negate the tensor
        def math_physical(input):
            if isinstance(input, torch.Tensor):
                tensor_requires_grad = input.requires_grad
                with torch.no_grad():
                    input = math_op_physical(input)
                return input.requires_grad_(tensor_requires_grad)

            if isinstance(input, Sequence):
                out = list(map(clone_input_helper, input))
                out[0] = math_physical(out[0])
                return tuple(out)

        # helper function to clone and conjugate/negate the input if its a tensor
        # else clone the sequence and conjugate/negate the first element in the sequence
        # If a requires_grad argument is provided the tensor being conjugated/negated will
        # have its requires_grad set to that value.
        def clone_and_perform_view(input, **kwargs):
            if isinstance(input, torch.Tensor):
                requires_grad = kwargs.get('requires_grad', input.requires_grad)
                with torch.no_grad():
                    input = input.clone()
                # Note: .conj() is not called under no_grad mode since it's not allowed to modify a
                # view created in no_grad mode. Here it's ok to do so, so as a workaround we call conj
                # before resetting the requires_grad field for input
                input = math_op_view(input)
                assert input.is_leaf
                return input.requires_grad_(requires_grad)

            if isinstance(input, Sequence):
                out = list(map(clone_input_helper, input))
                out[0] = clone_and_perform_view(out[0])
                return tuple(out)

        for sample in samples:
            tensor = sample.input if isinstance(sample.input, torch.Tensor) else sample.input[0]
            cloned1 = clone_and_perform_view(sample.input)
            sample.input = math_physical(sample.input)

            # Computes function forward value with a physically conjugated/negated tensor and
            # a conj/neg view tensor and verifies that the output in both case are equal.
            expected_forward = op(sample.input, *sample.args, **sample.kwargs)
            forward_with_mathview = op(cloned1, *sample.args, **sample.kwargs)
            self.assertEqual(expected_forward, forward_with_mathview)

            # If the op has an inplace variant, and the input doesn't require broadcasting
            # and has the same dtype as output, verify that the inplace operation on a conjugated/negated
            # input produces correct output, and the output tensor has the conj/neg bit set to True
            if inplace_variant is not None and not sample.broadcasts_input:
                cloned2 = clone_and_perform_view(tensor, requires_grad=False)
                if (isinstance(expected_forward, torch.Tensor) and
                        expected_forward.dtype is tensor.dtype):
                    inplace_forward = inplace_variant(cloned2, *sample.args, **sample.kwargs)
                    self.assertTrue(is_bit_set(inplace_forward))
                    self.assertEqual(inplace_forward, expected_forward)

            # TODO: backward consistency only supported for single tensor outputs
            # TODO: backward consistency only checked on sample.input, not all
            #   tensor inputs
            # TODO: update to handle checking grads of all tensor inputs as
            #   derived from each tensor output
            if isinstance(expected_forward, torch.Tensor) and expected_forward.requires_grad:
                output_process_fn_grad = sample.output_process_fn_grad or (lambda x: x)
                expected_forward = output_process_fn_grad(expected_forward)
                forward_with_mathview = output_process_fn_grad(forward_with_mathview)

                tensor = sample.input if isinstance(sample.input, torch.Tensor) else sample.input[0]
                expected_forward.sum().backward(retain_graph=True)
                forward_with_mathview.sum().backward(retain_graph=True)
                if tensor.grad is not None:
                    cloned1_tensor = cloned1 if isinstance(cloned1, torch.Tensor) else cloned1[0]
                    self.assertEqual(tensor.grad, cloned1_tensor.grad)

                    tensor.grad, cloned1_tensor.grad = None, None

                    # a repeat of the above test if output is not complex valued
                    if (out_type(expected_forward)):
                        grad = torch.randn_like(expected_forward)
                        expected_forward.backward(math_op_physical(grad))
                        forward_with_mathview.backward(math_op_view(grad))

                        self.assertEqual(tensor.grad, cloned1_tensor.grad)

    @ops(op_db, allowed_dtypes=(torch.cfloat,))
    def test_conj_view(self, device, dtype, op):
        if not op.test_conjugated_samples:
            self.skipTest("Operation doesn't support conjugated inputs.")
        math_op_physical = torch.conj_physical
        math_op_view = torch.conj
        _requires_grad = (op.supports_autograd and op.supports_complex_autograd(torch.device(device).type))
        is_bit_set = torch.is_conj
        samples = op.sample_inputs(device, dtype, requires_grad=_requires_grad)
        self._test_math_view(device, dtype, op, samples, math_op_physical, math_op_view, is_bit_set, torch.is_complex)

    @ops(op_db, allowed_dtypes=(torch.double,))
    def test_neg_view(self, device, dtype, op):
        if not op.test_neg_view:
            self.skipTest("Operation not tested with tensors with negative bit.")
<<<<<<< HEAD

        # The view op here is an identity, but math_op_physical's output is
        # modified inplace, so we must at least clone
        math_op_physical = torch.clone

        def math_op_view(x):
            return torch.conj(x * -1j).imag
=======
        math_op_physical = torch.neg
        math_op_view = torch._neg_view
        is_bit_set = torch.is_neg
        samples = op.sample_inputs(device, dtype, requires_grad=op.supports_autograd)
        self._test_math_view(device, dtype, op, samples, math_op_physical, math_op_view, is_bit_set,
                             lambda x: True)

    @ops(op_db, allowed_dtypes=(torch.cdouble,))
    def test_neg_conj_view(self, device, dtype, op):
        if not op.test_neg_view:
            self.skipTest("Operation not tested with tensors with negative bit.")
        if not op.test_conjugated_samples:
            self.skipTest("Operation doesn't support conjugated inputs.")

        def math_op_physical(x):
            return -x.conj_physical()

        def math_op_view(x):
            return torch._neg_view(x).conj()

        def is_bit_set(x):
            return torch.is_neg(x) and torch.is_conj(x)

>>>>>>> d100d98d
        _requires_grad = (op.supports_autograd and op.supports_complex_autograd(torch.device(device).type))
        samples = op.sample_inputs(device, dtype, requires_grad=_requires_grad)
        # Only test one sample
        samples = itertools.islice(samples, 1)
        self._test_math_view(device, dtype, op, samples, math_op_physical, math_op_view, is_bit_set,
                             torch.is_complex)


instantiate_device_type_tests(TestCommon, globals())
instantiate_device_type_tests(TestGradients, globals())
instantiate_device_type_tests(TestJit, globals())
instantiate_device_type_tests(TestMathBits, globals())

if __name__ == '__main__':
    run_tests()<|MERGE_RESOLUTION|>--- conflicted
+++ resolved
@@ -708,6 +708,7 @@
 
     def _check_helper(self, device, dtype, op, variant, check, *, check_forward_ad=False, check_backward_ad=True,
                       check_undefined_grad=True, check_batched_grad=None, check_batched_forward_grad=False):
+        assert check in ('gradcheck', 'bwgrad_bwgrad', 'fwgrad_bwgrad')
         # NB: check_backward_ad does not affect gradgradcheck (always True)
         if variant is None:
             self.skipTest("Skipped! Variant not implemented.")
@@ -757,20 +758,23 @@
                                           check_backward_ad=check_backward_ad,
                                           check_undefined_grad=check_undefined_grad,
                                           check_batched_forward_grad=check_batched_forward_grad))
-            elif check == 'gradgradcheck':
+            elif check in ('bwgrad_bwgrad', 'fwgrad_bwgrad'):  # gradgrad check
                 self.assertFalse(check_forward_ad, msg="Cannot run forward AD check for gradgradcheck")
-                self.assertTrue(gradgradcheck(fn, gradcheck_args,
-                                              gen_non_contig_grad_outputs=False,
-                                              check_batched_grad=op.check_batched_gradgrad,
-                                              check_grad_dtypes=True,
-                                              nondet_tol=op.gradcheck_nondet_tol,
-                                              fast_mode=op.gradcheck_fast_mode))
-                self.assertTrue(gradgradcheck(fn, gradcheck_args,
-                                              gen_non_contig_grad_outputs=True,
-                                              check_batched_grad=op.check_batched_gradgrad,
-                                              check_grad_dtypes=True,
-                                              nondet_tol=op.gradcheck_nondet_tol,
-                                              fast_mode=op.gradcheck_fast_mode))
+                for gen_non_contig_grad_outputs in (False, True):
+                    kwargs = {
+                        "gen_non_contig_grad_outputs": gen_non_contig_grad_outputs,
+                        "check_batched_grad": op.check_batched_gradgrad,
+                        "check_grad_dtypes": True,
+                        "nondet_tol": op.gradcheck_nondet_tol,
+                        "fast_mode": op.gradcheck_fast_mode
+                    }
+                    if check == "fwgrad_bwgrad":
+                        kwargs["check_fwd_over_rev"] = True
+                        kwargs["check_rev_over_rev"] = False
+                        kwargs["check_batched_grad"] = False
+                        kwargs["check_undefined_grad"] = False
+
+                    self.assertTrue(gradgradcheck(fn, gradcheck_args, **kwargs))
             else:
                 self.assertTrue(False, msg="Unknown check requested!")
 
@@ -781,9 +785,6 @@
                                   check_batched_grad=check_batched_grad,
                                   check_batched_forward_grad=check_batched_forward_grad)
 
-    def _gradgrad_test_helper(self, device, dtype, op, variant):
-        return self._check_helper(device, dtype, op, variant, 'gradgradcheck')
-
     def _skip_helper(self, op, device, dtype):
         if not op.supports_autograd and not op.supports_forward_ad:
             self.skipTest("Skipped! autograd not supported.")
@@ -816,7 +817,21 @@
         self._skip_helper(op, device, dtype)
         if not op.supports_gradgrad:
             self.skipTest("Skipped! Operation does not support gradgrad")
-        self._gradgrad_test_helper(device, dtype, op, op.get_op())
+        self._check_helper(device, dtype, op, op.get_op(), 'bwgrad_bwgrad')
+
+    # Test that forward-over-reverse gradgrad is computed correctly
+    @_gradcheck_ops(op_db)
+    def test_fn_fwgrad_bwgrad(self, device, dtype, op):
+        self._skip_helper(op, device, dtype)
+
+        if op.supports_fwgrad_bwgrad:
+            self._check_helper(device, dtype, op, op.get_op(), "fwgrad_bwgrad")
+        else:
+            err_msg = r"Trying to use forward AD with .* that does not support it\."
+            hint_msg = ("Running forward-over-backward gradgrad for an OP that has does not support it did not "
+                        "raise any error. If your op supports forward AD, you should set supports_fwgrad_bwgrad=True.")
+            with self.assertRaisesRegex(NotImplementedError, err_msg, msg=hint_msg):
+                self._check_helper(device, dtype, op, op.get_op(), "fwgrad_bwgrad")
 
     # Test that gradients of gradients are properly raising
     @_gradcheck_ops(op_db)
@@ -827,7 +842,7 @@
 
         err_msg = r"derivative for .* is not implemented"
         with self.assertRaisesRegex(RuntimeError, err_msg):
-            self._gradgrad_test_helper(device, dtype, op, op.get_op())
+            self._check_helper(device, dtype, op, op.get_op(), 'bwgrad_bwgrad')
 
     # Method gradgrad (and grad, see above) tests are disabled since they're
     #   costly and redundant with function gradgrad (and grad) tests
@@ -841,7 +856,7 @@
         self._skip_helper(op, device, dtype)
         if not op.inplace_variant or not op.supports_inplace_autograd:
             self.skipTest("Skipped! Operation does not support inplace autograd.")
-        self._gradgrad_test_helper(device, dtype, op, self._get_safe_inplace(op.get_inplace()))
+        self._check_helper(device, dtype, op, self._get_safe_inplace(op.get_inplace()), "bwgrad_bwgrad")
 
     def _forward_grad_helper(self, device, dtype, op, variant, is_inplace):
         # TODO: clean up how attributes are passed to gradcheck from OpInfos
@@ -1154,19 +1169,6 @@
     def _test_math_view(self, device, dtype, op, samples, math_op_physical, math_op_view, is_bit_set, out_type):
         inplace_variant = op.inplace_variant
 
-        # helper function to physically conjugate/negate the tensor
-        def math_physical(input):
-            if isinstance(input, torch.Tensor):
-                tensor_requires_grad = input.requires_grad
-                with torch.no_grad():
-                    input = math_op_physical(input)
-                return input.requires_grad_(tensor_requires_grad)
-
-            if isinstance(input, Sequence):
-                out = list(map(clone_input_helper, input))
-                out[0] = math_physical(out[0])
-                return tuple(out)
-
         # helper function to clone and conjugate/negate the input if its a tensor
         # else clone the sequence and conjugate/negate the first element in the sequence
         # If a requires_grad argument is provided the tensor being conjugated/negated will
@@ -1175,7 +1177,8 @@
             if isinstance(input, torch.Tensor):
                 requires_grad = kwargs.get('requires_grad', input.requires_grad)
                 with torch.no_grad():
-                    input = input.clone()
+                    # Ensure view represents the original sample input
+                    input = math_op_physical(input)
                 # Note: .conj() is not called under no_grad mode since it's not allowed to modify a
                 # view created in no_grad mode. Here it's ok to do so, so as a workaround we call conj
                 # before resetting the requires_grad field for input
@@ -1191,7 +1194,6 @@
         for sample in samples:
             tensor = sample.input if isinstance(sample.input, torch.Tensor) else sample.input[0]
             cloned1 = clone_and_perform_view(sample.input)
-            sample.input = math_physical(sample.input)
 
             # Computes function forward value with a physically conjugated/negated tensor and
             # a conj/neg view tensor and verifies that the output in both case are equal.
@@ -1232,8 +1234,8 @@
                     # a repeat of the above test if output is not complex valued
                     if (out_type(expected_forward)):
                         grad = torch.randn_like(expected_forward)
-                        expected_forward.backward(math_op_physical(grad))
-                        forward_with_mathview.backward(math_op_view(grad))
+                        expected_forward.backward(grad)
+                        forward_with_mathview.backward(math_op_view(math_op_physical(grad)))
 
                         self.assertEqual(tensor.grad, cloned1_tensor.grad)
 
@@ -1252,15 +1254,6 @@
     def test_neg_view(self, device, dtype, op):
         if not op.test_neg_view:
             self.skipTest("Operation not tested with tensors with negative bit.")
-<<<<<<< HEAD
-
-        # The view op here is an identity, but math_op_physical's output is
-        # modified inplace, so we must at least clone
-        math_op_physical = torch.clone
-
-        def math_op_view(x):
-            return torch.conj(x * -1j).imag
-=======
         math_op_physical = torch.neg
         math_op_view = torch._neg_view
         is_bit_set = torch.is_neg
@@ -1284,7 +1277,6 @@
         def is_bit_set(x):
             return torch.is_neg(x) and torch.is_conj(x)
 
->>>>>>> d100d98d
         _requires_grad = (op.supports_autograd and op.supports_complex_autograd(torch.device(device).type))
         samples = op.sample_inputs(device, dtype, requires_grad=_requires_grad)
         # Only test one sample
