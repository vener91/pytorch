--- conflicted
+++ resolved
@@ -80,6 +80,36 @@
         kwargs.pop(k)
 
     return verification.verify(*args, options=options, **kwargs)
+
+
+def assert_dynamic_shapes(export_output: torch.onnx.ExportOutput, dynamic_shapes: bool):
+    """Assert whether the exported model has dynamic shapes or not.
+
+    Args:
+        export_output (torch.onnx.ExportOutput): The output of torch.onnx.dynamo_export.
+        dynamic_shapes (bool): Whether the exported model has dynamic shapes or not.
+            When True, raises if graph inputs don't have at least one dynamic dimension
+            When False, raises if graph inputs have at least one dynamic dimension.
+
+    Raises:
+        AssertionError: If the exported model has dynamic shapes and dynamic_shapes is False and vice-versa.
+    """
+
+    if dynamic_shapes is None:
+        return
+
+    model_proto = export_output.model_proto
+    # Process graph inputs
+    dynamic_inputs = []
+    for inp in model_proto.graph.input:
+        dynamic_inputs += [
+            dim
+            for dim in inp.type.tensor_type.shape.dim
+            if dim.dim_value == 0 and dim.dim_param != ""
+        ]
+    assert dynamic_shapes == (
+        len(dynamic_inputs) > 0
+    ), "Dynamic shape check failed for graph inputs"
 
 
 def parameterize_class_name(cls: Type, idx: int, input_dicts: Mapping[Any, Any]):
@@ -176,10 +206,10 @@
         self,
         model: _ModelType,
         input_args: Sequence[_InputArgsType],
+        *,
         input_kwargs: Optional[Mapping[str, _InputArgsType]] = None,
         rtol: Optional[float] = 1e-3,
         atol: Optional[float] = 1e-7,
-        opset_version: int = 18,
         has_mutation: bool = False,
         verbose: bool = False,
         additional_test_inputs: Optional[
@@ -190,6 +220,7 @@
                 ]
             ]
         ] = None,
+        skip_dynamic_shapes_check: bool = False,
     ):
         """Compare the results of PyTorch model with exported ONNX model
 
@@ -199,7 +230,6 @@
             input_kwargs (Mapping[str, _InputArgsType]): torch input kwargs
             rtol (float, optional): relative tolerance. Defaults to 1e-3.
             atol (float, optional): absolute tolerance. Defaults to 1e-7.
-            opset_version (int, optional): ONNX opset version. Defaults to 18.
             has_mutation (bool, optional): Whether the model mutates its input or state.
                 `mutation` as `True` incurs extra overhead of cloning the inputs and model.
                 Defaults to False.
@@ -212,6 +242,9 @@
                 even if the following element is not provided.
                 For example,
                 additional_test_inputs = [((args1, args2), {"kwargs":1}), ((args1,),), ((), {"kwargs":1})]
+            skip_dynamic_shapes_check: Whether to skip dynamic shape check. Defaults to False.
+                Must be used when tests do not produce dynamic shapes even when dynamic shape feature is enabled.
+                This is needed because Torch Dynamo uses the dynamic_shapes flag as a hint, only.
 
         """
 
@@ -232,18 +265,6 @@
         # Feed args and kwargs into exporter.
         # Note that exporter should flatten kwargs into positional args the exported model;
         # since ONNX doesn't represent kwargs.
-<<<<<<< HEAD
-        export_output = torch.onnx.dynamo_export(
-            ref_model,
-            *ref_input_args,
-            **ref_input_kwargs,
-            export_options=torch.onnx.ExportOptions(
-                opset_version=opset_version,
-                op_level_debug=self.op_level_debug,
-                dynamic_shapes=self.dynamic_shapes,
-            ),
-        )
-=======
         export_error: Optional[torch.onnx.OnnxExporterError] = None
         try:
             export_output = torch.onnx.dynamo_export(
@@ -258,7 +279,6 @@
         except torch.onnx.OnnxExporterError as e:
             export_error = e
             export_output = e.export_output
->>>>>>> 3577ae3e
 
         if verbose:
             export_output.save_diagnostics(
@@ -333,8 +353,31 @@
         ort_model = buffer.getvalue()
     else:
         ort_model = onnx_model
+
+    # NOTE: Inline model before running in onnxruntime.
+    # This is a workaround since onnxruntime crashes or segfaults when loading model
+    # with nested functions.
+    # Ref: https://github.com/microsoft/onnxruntime/issues/15849
+    try:
+        import onnx.inliner
+    except ImportError:
+        warnings.warn("Cannot import onnx.inliner. Skip inlining model.")
+    else:
+        if isinstance(ort_model, bytes):
+            buffer = io.BytesIO(ort_model)
+        else:
+            assert isinstance(ort_model, str)
+            buffer = ort_model
+
+        model_proto = onnx.load(buffer)
+        inlined_model_proto = onnx.inliner.inline_local_functions(model_proto)
+        ort_model = inlined_model_proto.SerializeToString()
+
+    # Suppress floods of warnings from ONNX Runtime
+    session_options = onnxruntime.SessionOptions()
+    session_options.log_severity_level = 3  # Error
     session = onnxruntime.InferenceSession(
-        ort_model, providers=["CPUExecutionProvider"]
+        ort_model, providers=["CPUExecutionProvider"], sess_options=session_options
     )
     input_names = [ort_input.name for ort_input in session.get_inputs()]
 
@@ -343,9 +386,8 @@
             f"Expected {len(input_names)} inputs, got {len(pytorch_inputs)}"
         )
 
-    return session.run(
-        None, {k: v.cpu().numpy() for k, v in zip(input_names, pytorch_inputs)}
-    )
+    ort_input = {k: v.cpu().numpy() for k, v in zip(input_names, pytorch_inputs)}
+    return session.run(None, ort_input)
 
 
 @_beartype.beartype
@@ -394,6 +436,7 @@
         ref_model(*ref_input_args, **ref_input_kwargs)
     )
     ort_outputs = run_ort(export_output, onnx_format_args)
+
     if len(ref_outputs) != len(ort_outputs):
         raise AssertionError(
             f"Expected {len(ref_outputs)} outputs, got {len(ort_outputs)}"
@@ -439,9 +482,9 @@
 )
 
 COMPLEX_TYPES = (
-    torch.complex32,
+    # torch.complex32,  NOTE: torch.complex32 is experimental in torch
     torch.complex64,
-    torch.complex128,
+    # torch.complex128,  ORT doesn't support
 )
 
 TESTED_DTYPES = (
