# Owner(s): ["module: sparse"]
import itertools
import random
import unittest

import torch
from torch import nn

from torch.sparse.semi_structured import (
    _DTYPE_TO_SEMI_STRUCTURED_SPARSE_CONFIG,
    SparseSemiStructuredTensor,
    to_sparse_semi_structured,
)

from torch.testing import make_tensor

from torch.testing._internal.common_device_type import (
    dtypes,
    instantiate_device_type_tests,
)

from torch.testing._internal.common_dtype import all_types_and_complex

from torch.testing._internal.common_utils import (
    parametrize,
    run_tests,
    subtest,
    TestCase,
    TEST_WITH_ROCM
)

from torch.utils._triton import has_triton


SEMI_STRUCTURED_SUPPORTED_DTYPES = _DTYPE_TO_SEMI_STRUCTURED_SPARSE_CONFIG.keys()
SEMI_STRUCTURED_SUPPORTED_BACKENDS = []

_IS_SM8X = False
if torch.cuda.is_available():
    _IS_SM8X = torch.cuda.get_device_capability(0)[0] == 8
    SEMI_STRUCTURED_SUPPORTED_BACKENDS.append("cutlass")

    # check if cslt is available for now using this:
    # TODO when we add cusparselt as a backend, we can update this to be use torch.cusparselt.is_available()
    try:
        torch._cslt_compress(torch.ones(128, 128).cuda())
        SEMI_STRUCTURED_SUPPORTED_BACKENDS.append("cusparselt")
    except Exception:
        pass



def rand_sparse_semi_structured_mask(
    r, c, dtype=torch.float16, device="cuda", choice=None
):
    """
    This function returns a 1:2 sparse matrix of size (r, c).
    Note that this means this matrix will also be 2:4 and 4:8 sparse as well.
    """

    choices = [[0, 1], [1, 0]]
    mask_entries = [choice or random.choice(choices) for i in range(r * c // 2)]

    return (
        torch.tensor(mask_entries, dtype=dtype, device=device)
        .reshape(r, c)
        .contiguous()
    )

def rand_dense_2by4(r, c, dtype, device, choice=None):
    choices = [
        [1, 1, 0, 0],
        [1, 0, 1, 0],
        [1, 0, 0, 1],
        [0, 1, 1, 0],
        [0, 1, 0, 1],
        [0, 0, 1, 1]
    ]
    mask_entries = [choice or random.choice(choices) for i in range(r * c // 4)]
    mask = torch.tensor(mask_entries, dtype=torch.bool).view(r, c).to(device)
    dense = make_tensor(r, c, dtype=dtype, device=device)
    dense[dense == 0] = 1  # To prevent zeros except where mask applied.
    dense = dense.masked_fill(~mask, 0)
    return dense

def rand_dense_2by4_all_patterns(r, c, dtype, device):
    choices = [
        [[0, 0, 0, 0], [0, 0, 1, 1]],
        [[0, 0, 0, 1], [0, 0, 1, 1]],
        [[0, 0, 1, 0], [0, 0, 1, 1]],
        [[0, 0, 1, 1], [0, 0, 1, 1]],
        [[0, 1, 0, 0], [0, 1, 0, 1]],
        [[0, 1, 0, 1], [0, 1, 0, 1]],
        [[0, 1, 1, 0], [0, 1, 1, 0]],
        [[0, 1, 1, 1], [0, 1, 1, 0]],
        [[1, 0, 0, 0], [1, 0, 0, 1]],
        [[1, 0, 0, 1], [1, 0, 0, 1]],
        [[1, 0, 1, 0], [1, 0, 1, 0]],
        [[1, 0, 1, 1], [1, 0, 1, 0]],
        [[1, 1, 0, 0], [1, 1, 0, 0]],
        [[1, 1, 0, 1], [1, 1, 0, 0]],
        [[1, 1, 1, 0], [1, 0, 1, 0]],
        [[1, 1, 1, 1], [1, 0, 1, 0]],
    ]
    COL_INV, COL_VAL = 0, 1
    mask_rows = [random.randint(0, len(choices) - 1) for i in range(r * c // 4)]
    mask_entries_inv = [choices[i][COL_INV] for i in mask_rows]
    mask_entries_val = [choices[i][COL_VAL] for i in mask_rows]
    mask_inv = torch.tensor(mask_entries_inv, dtype=torch.bool).view(r, c).to(device)
    mask_val = torch.tensor(mask_entries_val, dtype=torch.bool).view(r, c).to(device)
    dense = make_tensor(r, c, dtype=dtype, device=device)
    dense[dense == 0] = 1   # To prevent zeros except where mask below applied.
    dense_inv = dense.masked_fill(~mask_inv, 0)
    dense_val = dense_inv.masked_fill(~mask_val, 0)
    return dense_inv, dense_val


class TestSparseSemiStructured(TestCase):

    def setUp(self):
        if not _IS_SM8X:
            self.skipTest('Only runs on SM80')


    @dtypes(*SEMI_STRUCTURED_SUPPORTED_DTYPES)
    @parametrize("backend", SEMI_STRUCTURED_SUPPORTED_BACKENDS)
    def test_to_sparse_semi_structured(self, dtype, backend):
        SparseSemiStructuredTensor._FORCE_CUTLASS = (backend == "cutlass")

        A = rand_sparse_semi_structured_mask(128, 128, dtype=dtype)
        A_sparse = to_sparse_semi_structured(A)

        assert A.shape == A_sparse.shape
        assert A.device == A_sparse.device
        assert A.dtype == A_sparse.dtype

        assert isinstance(A, torch.Tensor)
        assert isinstance(A_sparse, SparseSemiStructuredTensor)


    @dtypes(*SEMI_STRUCTURED_SUPPORTED_DTYPES)
    @parametrize("backend", SEMI_STRUCTURED_SUPPORTED_BACKENDS)
    def test_mm_sparse_first_NT(self, dtype, device, backend):
        """
        Ensure torch.mm(A_sparse, B) is correct for float16 and will throw error for int8
        Ensure torch.mm(A_sparse, B.t()) is correct
        """
        SparseSemiStructuredTensor._FORCE_CUTLASS = (backend == "cutlass")

        A = rand_sparse_semi_structured_mask(128, 128, dtype=dtype)
        A_sparse = to_sparse_semi_structured(A)

        B = torch.rand((128, 128), device=A_sparse.device).to(dtype)

        # Currently we don't support int matmul on GPU, so evaluate on CPU and copy over
        if dtype is torch.int8:
            # This should fail
            if backend == "cutlass":
                with self.assertRaisesRegex(RuntimeError, "two_four_sgemm_cutlass_dispatch_layouts"):
                    sparse_result = torch.mm(A_sparse, B)
            else:
                with self.assertRaisesRegex(RuntimeError,
                                            "CUDA error: operation not supported when calling `cusparseLtMatmulDescriptorInit"):
                    sparse_result = torch.mm(A_sparse, B)

            # test transpose
            # NOTE: CUTLASS and cuSPARSELt have slightly different int8 behavior.
            # CUTLASS will output to an int32 tensor while cuSPARSELt will output to a int8 tensor
            dense_result = torch.mm(A.cpu(), B.t().cpu()).to(device, dtype=torch.int32 if backend == "cutlass" else torch.int8)
            sparse_result = torch.mm(A_sparse, B.t())
            assert torch.allclose(dense_result, sparse_result, rtol=1e-3, atol=1e-3)
        else:
            dense_result = torch.mm(A, B)
            sparse_result = torch.mm(A_sparse, B)
            assert torch.allclose(dense_result, sparse_result, rtol=1e-3, atol=1e-3)
            # test transpose
            dense_result = torch.mm(A, B.t())
            sparse_result = torch.mm(A_sparse, B.t())
            assert torch.allclose(dense_result, sparse_result, rtol=1e-3, atol=1e-3)

    @dtypes(*SEMI_STRUCTURED_SUPPORTED_DTYPES)
    @parametrize("backend", SEMI_STRUCTURED_SUPPORTED_BACKENDS)
    def test_mm_sparse_first_T(self, dtype, device, backend):
        """
        Ensure torch.mm(A_sparse.t(), B) throws error
        """
        SparseSemiStructuredTensor._FORCE_CUTLASS = (backend == "cutlass")
        A = rand_sparse_semi_structured_mask(128, 128, dtype=dtype)
        A_sparse = to_sparse_semi_structured(A)

        B = torch.rand((128, 128), device=A_sparse.device).to(dtype)

        with self.assertRaisesRegex(
            NotImplementedError,
            r"arg0: SparseSemiStructuredTensor\(.*transposed=True",
        ):
            torch.mm(A_sparse.t(), B)

    @dtypes(*SEMI_STRUCTURED_SUPPORTED_DTYPES)
    @parametrize("backend", SEMI_STRUCTURED_SUPPORTED_BACKENDS)
    def test_mm_sparse_second_T(self, dtype, device, backend):
        """
        Ensure torch.mm(A, B_sparse.t()) is correct
        """
        SparseSemiStructuredTensor._FORCE_CUTLASS = (backend == "cutlass")
        B = rand_sparse_semi_structured_mask(128, 128, dtype=dtype)
        B_sparse = to_sparse_semi_structured(B)

        A = torch.rand((128, 128), device=B_sparse.device).to(dtype)

        # Currently we don't support int matmul on GPU, so evaluate on CPU and copy over
        if dtype is torch.int8:
            dense_result = torch.mm(A.cpu(), B.t().cpu()).to(device, dtype=torch.int32 if backend == "cutlass" else torch.int8)
            sparse_result = torch.mm(A, B_sparse.t())
        else:
            dense_result = torch.mm(A, B.t())
            sparse_result = torch.mm(A, B_sparse.t())

        assert torch.allclose(dense_result, sparse_result, rtol=1e-3, atol=1e-3)

    def test_cslt_sparse_mm_int8_in_fp16_out(self, device):
        """
<<<<<<< HEAD
        Ensure torch.mm(A, B_sparse) throws error
        """
        SparseSemiStructuredTensor._FORCE_CUTLASS = (backend == "cutlass")
        B = rand_sparse_semi_structured_mask(256, 128, dtype=dtype)
        B_sparse = to_sparse_semi_structured(B)

        A = torch.rand(dense_input_shape, device=B_sparse.device).to(dtype)

        with self.assertRaisesRegex(
            NotImplementedError,
            r"arg1: SparseSemiStructuredTensor\(.*transposed=False",
        ):
            sparse_result = torch.mm(A, B_sparse)

    @parametrize("dense_input_shape", [(128, 256)])
    def test_cslt_sparse_mm_int8_in_fp16_out(self, dense_input_shape, device):
        """
        Test sparse mam with int8 input with fp16 output for cuSPARSELt
=======
        This test is only needed for cuSPARSELt
>>>>>>> afa6ec34
        """
        if "cusparselt" in SEMI_STRUCTURED_SUPPORTED_BACKENDS:
            SparseSemiStructuredTensor._FORCE_CUTLASS = False
            A = rand_sparse_semi_structured_mask(128, 128, dtype=torch.int8)
            A_sparse = to_sparse_semi_structured(A)

            B = torch.rand((128, 128), device=A_sparse.device).to(torch.int8)

            dense_result = torch.mm(A.cpu(), B.t().cpu()).to(device, dtype=torch.float16)
            sparse_result = torch._cslt_sparse_mm(A_sparse.compressed_tensor_cusparselt, B.t(), out_dtype=torch.float16)
            assert torch.allclose(dense_result, sparse_result, rtol=1e-3, atol=1e-3)

    @dtypes(*SEMI_STRUCTURED_SUPPORTED_DTYPES)
    @parametrize("backend", SEMI_STRUCTURED_SUPPORTED_BACKENDS)
    def test_mm_sparse_second_NT(self, dtype, device, backend):
        """
        Ensure torch.mm(A, B_sparse) throws error
        """
        SparseSemiStructuredTensor._FORCE_CUTLASS = (backend == "cutlass")
        B = rand_sparse_semi_structured_mask(128, 128, dtype=dtype)
        B_sparse = to_sparse_semi_structured(B)

<<<<<<< HEAD
            B = torch.rand((128, 256), device=A_sparse.device).to(torch.int8)
=======
        A = torch.rand((128, 128), device=B_sparse.device).to(dtype)
>>>>>>> afa6ec34

        with self.assertRaisesRegex(
            NotImplementedError,
            r"arg1: SparseSemiStructuredTensor\(.*transposed=False",
        ):
            sparse_result = torch.mm(A, B_sparse)

    @parametrize("inference_mode", [subtest(True), subtest(False)])
    @parametrize("backend", SEMI_STRUCTURED_SUPPORTED_BACKENDS)
    def test_linear(self, inference_mode, device, backend):
        """
        Test nn.Linear has the same numerics
        """
        SparseSemiStructuredTensor._FORCE_CUTLASS = (backend == "cutlass")
        input = torch.rand(64, 128, 128, device=device).half()
        model = nn.Linear(128, 128).to(device).half()
        m, n = model.weight.shape
        mask = rand_sparse_semi_structured_mask(m, n, device=device, dtype=torch.bool)
        # set masked weight
        model.weight = nn.Parameter(model.weight * mask)

        dense_result = model(input)

        model.weight = nn.Parameter(to_sparse_semi_structured(model.weight))

        if inference_mode:
            with torch.inference_mode():
                sparse_result = model(input)
        else:
            sparse_result = model(input)

        assert torch.allclose(dense_result, sparse_result, rtol=1e-3, atol=1e-3)

    @parametrize("backend", SEMI_STRUCTURED_SUPPORTED_BACKENDS)
    def test_mlp(self, device, backend):
        SparseSemiStructuredTensor._FORCE_CUTLASS = backend == "cutlass"
        input = torch.rand(64, 768, 768, device=device).half()
        model = (
            nn.Sequential(
                nn.Linear(768, 3072),
                nn.Linear(3072, 768),
            )
            .half()
            .to(device)
        )

        for i in range(2):
            m, n = model[i].weight.shape
            mask = rand_sparse_semi_structured_mask(
                m, n, device=device, dtype=torch.bool
            )
            # set masked weight
            model[i].weight = nn.Parameter(model[i].weight * mask)

        dense_result = model(input)

        for i in range(2):
            model[i].weight = nn.Parameter(to_sparse_semi_structured(model[i].weight))

        sparse_result = model(input)

        assert torch.allclose(dense_result, sparse_result, rtol=1e-3, atol=1e-3)

    @unittest.skipIf(not _IS_SM8X, "semi-structured sparsity not supported on this library version")
    def test_structured_sparse_compile(self, device):
        """
        Test nn.Linear + nn.ReLU with SparseSemiStructuredTensor + torch.compile
        We expect:
            (1) The sparse tensor subclass should turn nn.Linear into `aten._structured_sparse_linear` + `aten.contiguous()`
            (2) Inductor should fuse the .contiguous() call into the relu
        """
        # TODO: make inference_mode work without having to compile under inference mode
        with torch.inference_mode():
            input = torch.rand(128, 128, device=device).half()
            class Model(nn.Module):
                def __init__(self):
                    super().__init__()
                    self.linear = nn.Linear(128, 128, dtype=torch.float16)

                def forward(self, x):
                    x = self.linear(x)
                    return x
                    x = x.contiguous()
                    return torch.nn.functional.relu(x)

            model = Model().eval().cuda()
            mod_linear = getattr(model, 'linear')
            m, n = mod_linear.weight.shape
            mask = torch.Tensor([1, 0, 0, 1]).tile((m, n // 4)).bool().cuda()
            # set masked weight
            mod_linear.weight = nn.Parameter(mod_linear.weight * mask)

            dense_result = model(input)
            mod_linear.weight = nn.Parameter(to_sparse_semi_structured(mod_linear.weight))

            model = torch.compile(model)
            sparse_result = model(input)
            print(sparse_result)
            print(dense_result)

            assert torch.allclose(dense_result, sparse_result, rtol=1e-3, atol=1e-3)

    @parametrize("backend", SEMI_STRUCTURED_SUPPORTED_BACKENDS)
    def test_values(self, backend):
        SparseSemiStructuredTensor._FORCE_CUTLASS = (backend == "cutlass")
        A = rand_sparse_semi_structured_mask(128, 128)
        A_sparse = to_sparse_semi_structured(A)
        assert A_sparse.values().shape == (128, 64)
        assert (A_sparse.values() == 1).all()

    @parametrize("backend", SEMI_STRUCTURED_SUPPORTED_BACKENDS)
    def test_indices(self, backend):
        SparseSemiStructuredTensor._FORCE_CUTLASS = (backend == "cutlass")
        A = rand_sparse_semi_structured_mask(128, 128)
        A_sparse = to_sparse_semi_structured(A)
        assert A_sparse.indices().shape == (128, 8)

    @dtypes(*SEMI_STRUCTURED_SUPPORTED_DTYPES)
    @parametrize("backend", SEMI_STRUCTURED_SUPPORTED_BACKENDS)
    def test_unsupported_shape(self, dtype, device, backend):
        SparseSemiStructuredTensor._FORCE_CUTLASS = (backend == "cutlass")
        A = rand_sparse_semi_structured_mask(4, 4, dtype=dtype, device=device)
        with self.assertRaisesRegex(RuntimeError, "Error original_tensor.shape"):
            A_sparse = to_sparse_semi_structured(A)

    @dtypes(*all_types_and_complex())
    @parametrize("backend", SEMI_STRUCTURED_SUPPORTED_BACKENDS)
    def test_unsupported_dtype(self, dtype, device, backend):
        SparseSemiStructuredTensor._FORCE_CUTLASS = (backend == "cutlass")
        A = rand_sparse_semi_structured_mask(128, 128, dtype=dtype, device=device)

        if dtype not in SEMI_STRUCTURED_SUPPORTED_DTYPES:
            with self.assertRaisesRegex(RuntimeError, "Error original_tensor.dtype"):
                A_sparse = to_sparse_semi_structured(A)
        else:
            A_sparse = to_sparse_semi_structured(A)

    @parametrize("backend", SEMI_STRUCTURED_SUPPORTED_BACKENDS)
    def test_unsupported_dim(self, device, backend):
        SparseSemiStructuredTensor._FORCE_CUTLASS = (backend == "cutlass")
        A = torch.rand(128, 128, 128, device=device, dtype=torch.float16)

        with self.assertRaisesRegex(RuntimeError, "Error original_tensor.dim"):
            A_sparse = to_sparse_semi_structured(A)

    @unittest.skipIf(TEST_WITH_ROCM, "ROCm doesn't support CUTLASS")
    @parametrize("backend", ["cutlass"])
    @dtypes(*SEMI_STRUCTURED_SUPPORTED_DTYPES)
    def test_linear_cutlass(self, device, dtype, backend):
        if dtype is not torch.float32:
            SparseSemiStructuredTensor._FORCE_CUTLASS = (backend == "cutlass")

            def run_test(batch_shape, m, n, k, device, dtype, dtype_out, add_bias, activation, rtol, atol):
                weight = rand_dense_2by4(m, k, dtype, device)
                input = make_tensor((*batch_shape, n, k), dtype=dtype, device=device)
                bias = make_tensor((m,), dtype=dtype_out, device=device) if add_bias else None

                dtype_dense = torch.float
                input_dense = input.to(dtype_dense)
                weight_dense = weight.to(dtype_dense)
                bias_dense = bias.to(dtype_dense) if add_bias else None
                output0 = torch.nn.functional.linear(input_dense, weight_dense, bias=bias_dense)
                if activation == "relu":
                    relu = torch.nn.ReLU()
                    output0 = relu(output0)
                elif activation == "silu":
                    silu = torch.nn.SiLU()
                    output0 = silu(output0)

                weight_sparse = weight.masked_select(weight != 0).view(m, k // 2)

                meta = to_sparse_semi_structured(weight).indices()

                output1 = torch._sparse_semi_structured_linear(input, weight_sparse, meta, bias=bias, activation=activation)
                torch.testing.assert_close(output1.to(dtype_dense), output0, rtol=rtol, atol=atol)

            batch_shapes = [[], [3], [3, 1]]
            dtype_out = {torch.int8: torch.int32, torch.half: torch.half, torch.bfloat16: torch.bfloat16}
            activations = [None, "relu", "silu"]
            rtol, atol = 1e-3, 1e-3
            if dtype == torch.bfloat16:
                rtol, atol = 5e-3, 5e-3
            for batch_shape, m, n, k, add_bias, activation in \
                    itertools.product(batch_shapes, range(3), range(3), range(3), (False, True), activations):
                if activation == "silu" and dtype == torch.int8:
                    continue  # SiLU not supported for integer inputs

                m = 2 ** m * 32
                n = 2 ** n * 32
                k = 2 ** k * 128
                run_test(batch_shape, m, n, k, device, dtype, dtype_out[dtype], add_bias, activation, rtol, atol)

    @unittest.skipIf(not has_triton(), "Test needs triton and recent GPU arch")
    @parametrize("backend", ["cutlass"])
    @dtypes(*SEMI_STRUCTURED_SUPPORTED_DTYPES)
    def test_conversions(self, device, dtype, backend):
        if dtype is not torch.float32:
            SparseSemiStructuredTensor._FORCE_CUTLASS = (backend == "cutlass")

            def run_test(r, c, device, dtype):
                dense_ref = rand_dense_2by4(r, c, dtype, device)

                compressed = to_sparse_semi_structured(dense_ref)

                # The torch.ops.aten._to_sparse_semi_structured operator
                # uses CUTLASS to perform conversion from given dense
                # matrix to the pair of corresponding sparse and metadata
                # matrices, with the later used here as a reference to
                # compare the metadata matrix produced by conversion
                # performed by SparseSemiStructuredTensor class
                # constructor against.
                _, meta_ref = torch.ops.aten._to_sparse_semi_structured(dense_ref)
                meta = compressed.indices()
                torch.testing.assert_close(meta, meta_ref, rtol=0, atol=0)

                dense = compressed.to_dense()
                torch.testing.assert_close(dense, dense_ref, rtol=0, atol=0)

            shapes = [[32, 128], [32, 256], [64, 128], [64, 256]]
            for r, c in shapes:
                run_test(r, c, device, dtype)

    @unittest.skipIf(not has_triton(), "Test needs triton and recent GPU arch")
    @parametrize("backend", ["cutlass"])
    @dtypes(*SEMI_STRUCTURED_SUPPORTED_DTYPES)
    def test_conversions_all_patterns(self, device, dtype, backend):
        if dtype is not torch.float32:
            SparseSemiStructuredTensor._FORCE_CUTLASS = (backend == "cutlass")
            r, c = 32, 128

            dense_inv, dense_val = rand_dense_2by4_all_patterns(r, c, dtype, device)

            compressed = to_sparse_semi_structured(dense_inv)
            dense = compressed.to_dense()

            torch.testing.assert_close(dense, dense_val, rtol=0, atol=0)


instantiate_device_type_tests(TestSparseSemiStructured, globals(), only_for="cuda")

if __name__ == "__main__":
    run_tests()<|MERGE_RESOLUTION|>--- conflicted
+++ resolved
@@ -220,14 +220,30 @@
 
     def test_cslt_sparse_mm_int8_in_fp16_out(self, device):
         """
-<<<<<<< HEAD
+        This test is only needed for cuSPARSELt
+        """
+        if "cusparselt" in SEMI_STRUCTURED_SUPPORTED_BACKENDS:
+            SparseSemiStructuredTensor._FORCE_CUTLASS = False
+            A = rand_sparse_semi_structured_mask(128, 128, dtype=torch.int8)
+            A_sparse = to_sparse_semi_structured(A)
+
+            B = torch.rand((128, 128), device=A_sparse.device).to(torch.int8)
+
+            dense_result = torch.mm(A.cpu(), B.t().cpu()).to(device, dtype=torch.float16)
+            sparse_result = torch._cslt_sparse_mm(A_sparse.compressed_tensor_cusparselt, B.t(), out_dtype=torch.float16)
+            assert torch.allclose(dense_result, sparse_result, rtol=1e-3, atol=1e-3)
+
+    @dtypes(*SEMI_STRUCTURED_SUPPORTED_DTYPES)
+    @parametrize("backend", SEMI_STRUCTURED_SUPPORTED_BACKENDS)
+    def test_mm_sparse_second_NT(self, dtype, device, backend):
+        """
         Ensure torch.mm(A, B_sparse) throws error
         """
         SparseSemiStructuredTensor._FORCE_CUTLASS = (backend == "cutlass")
-        B = rand_sparse_semi_structured_mask(256, 128, dtype=dtype)
+        B = rand_sparse_semi_structured_mask(128, 128, dtype=dtype)
         B_sparse = to_sparse_semi_structured(B)
 
-        A = torch.rand(dense_input_shape, device=B_sparse.device).to(dtype)
+        A = torch.rand((128, 128), device=B_sparse.device).to(dtype)
 
         with self.assertRaisesRegex(
             NotImplementedError,
@@ -239,43 +255,34 @@
     def test_cslt_sparse_mm_int8_in_fp16_out(self, dense_input_shape, device):
         """
         Test sparse mam with int8 input with fp16 output for cuSPARSELt
-=======
-        This test is only needed for cuSPARSELt
->>>>>>> afa6ec34
         """
         if "cusparselt" in SEMI_STRUCTURED_SUPPORTED_BACKENDS:
             SparseSemiStructuredTensor._FORCE_CUTLASS = False
-            A = rand_sparse_semi_structured_mask(128, 128, dtype=torch.int8)
+            A = rand_sparse_semi_structured_mask(128, 256, dtype=torch.int8)
             A_sparse = to_sparse_semi_structured(A)
 
-            B = torch.rand((128, 128), device=A_sparse.device).to(torch.int8)
-
-            dense_result = torch.mm(A.cpu(), B.t().cpu()).to(device, dtype=torch.float16)
+            B = torch.rand(dense_input_shape, device=A_sparse.device).to(torch.int8)
+
+            dense_result = torch.mm(A.cpu().to(torch.int64), B.t().cpu().to(torch.int64)).to(device, dtype=torch.float16)
             sparse_result = torch._cslt_sparse_mm(A_sparse.compressed_tensor_cusparselt, B.t(), out_dtype=torch.float16)
             assert torch.allclose(dense_result, sparse_result, rtol=1e-3, atol=1e-3)
 
-    @dtypes(*SEMI_STRUCTURED_SUPPORTED_DTYPES)
-    @parametrize("backend", SEMI_STRUCTURED_SUPPORTED_BACKENDS)
-    def test_mm_sparse_second_NT(self, dtype, device, backend):
-        """
-        Ensure torch.mm(A, B_sparse) throws error
-        """
-        SparseSemiStructuredTensor._FORCE_CUTLASS = (backend == "cutlass")
-        B = rand_sparse_semi_structured_mask(128, 128, dtype=dtype)
-        B_sparse = to_sparse_semi_structured(B)
-
-<<<<<<< HEAD
+    def test_cslt_sparse_mm_int8_in_int32_out(self, device):
+        """
+        Test sparse mam with int8 input with int32 output for cuSPARSELt
+        """
+        if "cusparselt" in SEMI_STRUCTURED_SUPPORTED_BACKENDS:
+            SparseSemiStructuredTensor._FORCE_CUTLASS = False
+            A = rand_sparse_semi_structured_mask(128, 256, dtype=torch.int8)
+            A_sparse = to_sparse_semi_structured(A)
+
             B = torch.rand((128, 256), device=A_sparse.device).to(torch.int8)
-=======
-        A = torch.rand((128, 128), device=B_sparse.device).to(dtype)
->>>>>>> afa6ec34
-
-        with self.assertRaisesRegex(
-            NotImplementedError,
-            r"arg1: SparseSemiStructuredTensor\(.*transposed=False",
-        ):
-            sparse_result = torch.mm(A, B_sparse)
-
+
+            dense_result = torch.mm(A.cpu().to(torch.int64), B.t().cpu().to(torch.int64)).to(device, dtype=torch.int32)
+            sparse_result = torch._cslt_sparse_mm(A_sparse.compressed_tensor_cusparselt, B.t(), out_dtype=torch.int32)
+            assert torch.allclose(dense_result, sparse_result, rtol=1e-3, atol=1e-3)
+
+    @parametrize("dense_input_shape", [(1, 128), (64, 128), (128, 128), (64, 128, 128)])
     @parametrize("inference_mode", [subtest(True), subtest(False)])
     @parametrize("backend", SEMI_STRUCTURED_SUPPORTED_BACKENDS)
     def test_linear(self, inference_mode, device, backend):
@@ -340,6 +347,7 @@
             (1) The sparse tensor subclass should turn nn.Linear into `aten._structured_sparse_linear` + `aten.contiguous()`
             (2) Inductor should fuse the .contiguous() call into the relu
         """
+        torch._dynamo.config.dynamic_shapes = True
         # TODO: make inference_mode work without having to compile under inference mode
         with torch.inference_mode():
             input = torch.rand(128, 128, device=device).half()
