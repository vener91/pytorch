--- conflicted
+++ resolved
@@ -43,7 +43,7 @@
     # check if cslt is available for now using this:
     # TODO when we add cusparselt as a backend, we can update this to be use torch.cusparselt.is_available()
     try:
-        torch._cslt_compress(torch.ones(128, 256).cuda())
+        torch._cslt_compress(torch.ones(128, 128).cuda())
         SEMI_STRUCTURED_SUPPORTED_BACKENDS.append("cusparselt")
     except Exception:
         pass
@@ -127,7 +127,7 @@
     def test_to_sparse_semi_structured(self, dtype, backend):
         SparseSemiStructuredTensor._FORCE_CUTLASS = (backend == "cutlass")
 
-        A = rand_sparse_semi_structured_mask(128, 256, dtype=dtype)
+        A = rand_sparse_semi_structured_mask(128, 128, dtype=dtype)
         A_sparse = to_sparse_semi_structured(A)
 
         assert A.shape == A_sparse.shape
@@ -139,18 +139,18 @@
 
 
     @dtypes(*SEMI_STRUCTURED_SUPPORTED_DTYPES)
-    @parametrize("dense_input_shape", [(128, 1), (128, 64), (128, 128)])
-    @parametrize("backend", SEMI_STRUCTURED_SUPPORTED_BACKENDS)
-    def test_mm_sparse_first_NN(self, dense_input_shape, dtype, device, backend):
+    @parametrize("backend", SEMI_STRUCTURED_SUPPORTED_BACKENDS)
+    def test_mm_sparse_first_NT(self, dtype, device, backend):
         """
         Ensure torch.mm(A_sparse, B) is correct for float16 and will throw error for int8
-        """
-        SparseSemiStructuredTensor._FORCE_CUTLASS = (backend == "cutlass")
-
-        A = rand_sparse_semi_structured_mask(256, 128, dtype=dtype)
+        Ensure torch.mm(A_sparse, B.t()) is correct
+        """
+        SparseSemiStructuredTensor._FORCE_CUTLASS = (backend == "cutlass")
+
+        A = rand_sparse_semi_structured_mask(128, 128, dtype=dtype)
         A_sparse = to_sparse_semi_structured(A)
 
-        B = torch.rand(dense_input_shape, device=A_sparse.device).to(dtype)
+        B = torch.rand((128, 128), device=A_sparse.device).to(dtype)
 
         # Currently we don't support int matmul on GPU, so evaluate on CPU and copy over
         if dtype is torch.int8:
@@ -162,38 +162,7 @@
                 with self.assertRaisesRegex(RuntimeError,
                                             "CUDA error: operation not supported when calling `cusparseLtMatmulDescriptorInit"):
                     sparse_result = torch.mm(A_sparse, B)
-        else:
-            dense_result = torch.mm(A, B)
-            sparse_result = torch.mm(A_sparse, B)
-            assert torch.allclose(dense_result, sparse_result, rtol=1e-3, atol=1e-3)
-
-    @dtypes(*SEMI_STRUCTURED_SUPPORTED_DTYPES)
-    @parametrize("dense_input_shape", [(1, 128), (64, 128), (128, 128)])
-    @parametrize("backend", SEMI_STRUCTURED_SUPPORTED_BACKENDS)
-    def test_mm_sparse_first_NT(self, dense_input_shape, dtype, device, backend):
-        """
-        Ensure torch.mm(A_sparse, B.t()) is correct for float16/bfloat16
-        and will throw an error for int8 + padding
-        """
-        SparseSemiStructuredTensor._FORCE_CUTLASS = (backend == "cutlass")
-
-        A = rand_sparse_semi_structured_mask(256, 128, dtype=dtype)
-        A_sparse = to_sparse_semi_structured(A)
-
-        B = torch.rand(dense_input_shape, device=A_sparse.device).to(dtype)
-
-        # Currently we don't support int matmul on GPU, so evaluate on CPU and copy over
-        if dtype is torch.int8 and dense_input_shape in {(1, 128), (64, 128)}:
-            # padding with int8 throws an error because transposing B yields a contiguous output
-            # and row-row 2:4 sparse @ dense with NN is not supported by cuSPARSELt or CUTLASS.
-            if backend == "cutlass":
-                with self.assertRaisesRegex(RuntimeError, "two_four_sgemm_cutlass_dispatch_layouts"):
-                    sparse_result = torch.mm(A_sparse, B.t())
-            else:
-                with self.assertRaisesRegex(RuntimeError,
-                                            "CUDA error: operation not supported when calling `cusparseLtMatmulDescriptorInit"):
-                    sparse_result = torch.mm(A_sparse, B.t())
-        elif dtype is torch.int8:
+
             # test transpose
             # NOTE: CUTLASS and cuSPARSELt have slightly different int8 behavior.
             # CUTLASS will output to an int32 tensor while cuSPARSELt will output to a int8 tensor
@@ -201,23 +170,25 @@
             sparse_result = torch.mm(A_sparse, B.t())
             assert torch.allclose(dense_result, sparse_result, rtol=1e-3, atol=1e-3)
         else:
+            dense_result = torch.mm(A, B)
+            sparse_result = torch.mm(A_sparse, B)
+            assert torch.allclose(dense_result, sparse_result, rtol=1e-3, atol=1e-3)
             # test transpose
             dense_result = torch.mm(A, B.t())
             sparse_result = torch.mm(A_sparse, B.t())
             assert torch.allclose(dense_result, sparse_result, rtol=1e-3, atol=1e-3)
 
     @dtypes(*SEMI_STRUCTURED_SUPPORTED_DTYPES)
-    @parametrize("dense_input_shape", [(1, 128), (64, 128), (128, 128)])
-    @parametrize("backend", SEMI_STRUCTURED_SUPPORTED_BACKENDS)
-    def test_mm_sparse_first_TN(self, dtype, dense_input_shape, device, backend):
+    @parametrize("backend", SEMI_STRUCTURED_SUPPORTED_BACKENDS)
+    def test_mm_sparse_first_T(self, dtype, device, backend):
         """
         Ensure torch.mm(A_sparse.t(), B) throws error
         """
         SparseSemiStructuredTensor._FORCE_CUTLASS = (backend == "cutlass")
-        A = rand_sparse_semi_structured_mask(128, 256, dtype=dtype)
+        A = rand_sparse_semi_structured_mask(128, 128, dtype=dtype)
         A_sparse = to_sparse_semi_structured(A)
 
-        B = torch.rand(dense_input_shape, device=A_sparse.device).to(dtype)
+        B = torch.rand((128, 128), device=A_sparse.device).to(dtype)
 
         with self.assertRaisesRegex(
             NotImplementedError,
@@ -226,17 +197,16 @@
             torch.mm(A_sparse.t(), B)
 
     @dtypes(*SEMI_STRUCTURED_SUPPORTED_DTYPES)
-    @parametrize("dense_input_shape", [(1, 128), (64, 128), (128, 128)])
-    @parametrize("backend", SEMI_STRUCTURED_SUPPORTED_BACKENDS)
-    def test_mm_sparse_second_NT(self, dense_input_shape, dtype, device, backend):
+    @parametrize("backend", SEMI_STRUCTURED_SUPPORTED_BACKENDS)
+    def test_mm_sparse_second_T(self, dtype, device, backend):
         """
         Ensure torch.mm(A, B_sparse.t()) is correct
         """
         SparseSemiStructuredTensor._FORCE_CUTLASS = (backend == "cutlass")
-        B = rand_sparse_semi_structured_mask(256, 128, dtype=dtype)
+        B = rand_sparse_semi_structured_mask(128, 128, dtype=dtype)
         B_sparse = to_sparse_semi_structured(B)
 
-        A = torch.rand(dense_input_shape, device=B_sparse.device).to(dtype)
+        A = torch.rand((128, 128), device=B_sparse.device).to(dtype)
 
         # Currently we don't support int matmul on GPU, so evaluate on CPU and copy over
         if dtype is torch.int8:
@@ -248,18 +218,32 @@
 
         assert torch.allclose(dense_result, sparse_result, rtol=1e-3, atol=1e-3)
 
-    @dtypes(*SEMI_STRUCTURED_SUPPORTED_DTYPES)
-    @parametrize("dense_input_shape", [(1, 128), (64, 128), (128, 128)])
-    @parametrize("backend", SEMI_STRUCTURED_SUPPORTED_BACKENDS)
-    def test_mm_sparse_second_NN(self, dense_input_shape, dtype, device, backend):
+    def test_cslt_sparse_mm_int8_in_fp16_out(self, device):
+        """
+        This test is only needed for cuSPARSELt
+        """
+        if "cusparselt" in SEMI_STRUCTURED_SUPPORTED_BACKENDS:
+            SparseSemiStructuredTensor._FORCE_CUTLASS = False
+            A = rand_sparse_semi_structured_mask(128, 128, dtype=torch.int8)
+            A_sparse = to_sparse_semi_structured(A)
+
+            B = torch.rand((128, 128), device=A_sparse.device).to(torch.int8)
+
+            dense_result = torch.mm(A.cpu(), B.t().cpu()).to(device, dtype=torch.float16)
+            sparse_result = torch._cslt_sparse_mm(A_sparse.compressed_tensor_cusparselt, B.t(), out_dtype=torch.float16)
+            assert torch.allclose(dense_result, sparse_result, rtol=1e-3, atol=1e-3)
+
+    @dtypes(*SEMI_STRUCTURED_SUPPORTED_DTYPES)
+    @parametrize("backend", SEMI_STRUCTURED_SUPPORTED_BACKENDS)
+    def test_mm_sparse_second_NT(self, dtype, device, backend):
         """
         Ensure torch.mm(A, B_sparse) throws error
         """
         SparseSemiStructuredTensor._FORCE_CUTLASS = (backend == "cutlass")
-        B = rand_sparse_semi_structured_mask(256, 128, dtype=dtype)
+        B = rand_sparse_semi_structured_mask(128, 128, dtype=dtype)
         B_sparse = to_sparse_semi_structured(B)
 
-        A = torch.rand(dense_input_shape, device=B_sparse.device).to(dtype)
+        A = torch.rand((128, 128), device=B_sparse.device).to(dtype)
 
         with self.assertRaisesRegex(
             NotImplementedError,
@@ -267,68 +251,15 @@
         ):
             sparse_result = torch.mm(A, B_sparse)
 
-    @parametrize("dense_input_shape", [(128, 128)])
-    def test_cslt_sparse_mm_int8_in_fp16_out(self, dense_input_shape, device):
-        """
-        This test is only needed for cuSPARSELt
-        """
-        if "cusparselt" in SEMI_STRUCTURED_SUPPORTED_BACKENDS:
-            SparseSemiStructuredTensor._FORCE_CUTLASS = False
-            A = rand_sparse_semi_structured_mask(128, 256, dtype=torch.int8)
-            A_sparse = to_sparse_semi_structured(A)
-
-            B = torch.rand(dense_input_shape, device=A_sparse.device).to(torch.int8)
-
-            dense_result = torch.mm(A.cpu().to(torch.int64), B.t().cpu().to(torch.int64)).to(device, dtype=torch.float16)
-            sparse_result = torch._cslt_sparse_mm(A_sparse.compressed_tensor_cusparselt, B.t(), out_dtype=torch.float16)
-            assert torch.allclose(dense_result, sparse_result, rtol=1e-3, atol=1e-3)
-
-<<<<<<< HEAD
-    def test_cslt_sparse_mm_int8_in_int32_out(self, device):
-        """
-        Test sparse mam with int8 input with int32 output for cuSPARSELt
-        """
-        if "cusparselt" in SEMI_STRUCTURED_SUPPORTED_BACKENDS:
-            SparseSemiStructuredTensor._FORCE_CUTLASS = False
-            A = rand_sparse_semi_structured_mask(128, 256, dtype=torch.int8)
-            A_sparse = to_sparse_semi_structured(A)
-
-            B = torch.rand((128, 128), device=A_sparse.device).to(torch.int8)
-
-            dense_result = torch.mm(A.cpu().to(torch.int64), B.t().cpu().to(torch.int64)).to(device, dtype=torch.int32)
-            sparse_result = torch._cslt_sparse_mm(A_sparse.compressed_tensor_cusparselt, B.t(), out_dtype=torch.int32)
-            assert torch.allclose(dense_result, sparse_result, rtol=1e-3, atol=1e-3)
-
-    @parametrize("dense_input_shape", [(1, 128), (64, 128), (128, 128), (64, 128, 128)])
-=======
-    @dtypes(*SEMI_STRUCTURED_SUPPORTED_DTYPES)
-    @parametrize("backend", SEMI_STRUCTURED_SUPPORTED_BACKENDS)
-    def test_mm_sparse_second_NT(self, dtype, device, backend):
-        """
-        Ensure torch.mm(A, B_sparse) throws error
-        """
-        SparseSemiStructuredTensor._FORCE_CUTLASS = (backend == "cutlass")
-        B = rand_sparse_semi_structured_mask(128, 128, dtype=dtype)
-        B_sparse = to_sparse_semi_structured(B)
-
-        A = torch.rand((128, 128), device=B_sparse.device).to(dtype)
-
-        with self.assertRaisesRegex(
-            NotImplementedError,
-            r"arg1: SparseSemiStructuredTensor\(.*transposed=False",
-        ):
-            sparse_result = torch.mm(A, B_sparse)
-
->>>>>>> 8f90be44
     @parametrize("inference_mode", [subtest(True), subtest(False)])
     @parametrize("backend", SEMI_STRUCTURED_SUPPORTED_BACKENDS)
-    def test_linear(self, dense_input_shape, inference_mode, device, backend):
+    def test_linear(self, inference_mode, device, backend):
         """
         Test nn.Linear has the same numerics
         """
         SparseSemiStructuredTensor._FORCE_CUTLASS = (backend == "cutlass")
-        input = torch.rand((dense_input_shape), device=device).half()
-        model = nn.Linear(128, 256).to(device).half()
+        input = torch.rand(64, 128, 128, device=device).half()
+        model = nn.Linear(128, 128).to(device).half()
         m, n = model.weight.shape
         mask = rand_sparse_semi_structured_mask(m, n, device=device, dtype=torch.bool)
         # set masked weight
@@ -346,15 +277,14 @@
 
         assert torch.allclose(dense_result, sparse_result, rtol=1e-3, atol=1e-3)
 
-    @parametrize("dense_input_shape", [(1, 128), (64, 128), (128, 128), (64, 128, 128)])
-    @parametrize("backend", SEMI_STRUCTURED_SUPPORTED_BACKENDS)
-    def test_mlp(self, device, dense_input_shape, backend):
+    @parametrize("backend", SEMI_STRUCTURED_SUPPORTED_BACKENDS)
+    def test_mlp(self, device, backend):
         SparseSemiStructuredTensor._FORCE_CUTLASS = backend == "cutlass"
-        input = torch.rand(dense_input_shape, device=device).half()
+        input = torch.rand(64, 768, 768, device=device).half()
         model = (
             nn.Sequential(
-                nn.Linear(128, 256),
-                nn.Linear(256, 128),
+                nn.Linear(768, 3072),
+                nn.Linear(3072, 768),
             )
             .half()
             .to(device)
