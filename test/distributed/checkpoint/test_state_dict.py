--- conflicted
+++ resolved
@@ -372,7 +372,8 @@
             model_state_dict=model_state_dict,
             options=StateDictOptions(strict=False),
         )
-<<<<<<< HEAD
+        with self.assertRaisesRegex(RuntimeError, "Missing key"):
+            load_state_dict(model, model_state_dict=model_state_dict)
 
     @skip_if_lt_x_gpu(1)
     def test_partial(self) -> None:
@@ -417,8 +418,4 @@
             options=StateDictOptions(strict=False),
         )
         self.assertEqual(model.l.weight, model_state_dict1["l.weight"])
-        self.assertEqual(model.l.bias, model_state_dict1["l.bias"])
-=======
-        with self.assertRaisesRegex(RuntimeError, "Missing key"):
-            load_state_dict(model, model_state_dict=model_state_dict)
->>>>>>> 38d5bc1f
+        self.assertEqual(model.l.bias, model_state_dict1["l.bias"])