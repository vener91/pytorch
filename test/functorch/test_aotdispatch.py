--- conflicted
+++ resolved
@@ -18,11 +18,7 @@
     outs_and_grads,
     skipIfRocm,
 )
-<<<<<<< HEAD
-from torch.testing._internal.two_tensor import TwoTensor
-=======
 from torch.testing._internal.two_tensor import TwoTensor, TwoTensorMode
->>>>>>> bc49b1e5
 import torch
 import torch.nn as nn
 import torch.utils._pytree as pytree
