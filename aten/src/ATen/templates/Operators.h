#pragma once

// ${generated_comment}

#ifdef TORCH_ASSERT_NO_OPERATORS
#error This change adds a dependency on native_functions.yaml,             \
  meaning the file will need to be re-compiled every time an operator      \
  is changed or added. Consider if your change would be better placed in   \
  another file, or if a more specific header might achieve the same goal.  \
  See NOTE: [Tensor vs. TensorBase]
#endif

#if defined(AT_PER_OPERATOR_HEADERS) && defined(TORCH_ASSERT_ONLY_METHOD_OPERATORS)
#error This change adds a dependency on all pytorch operators, meaning the     \
  file will need to be re-compiled every time an operator is changed or added. \
  Consider including a specific operator from <ATen/ops/{my_operator}_ops.h>   \
  and see NOTE [TORCH_ASSERT_ONLY_METHOD_OPERATORS].
#endif

#include <c10/core/Scalar.h>
#include <c10/core/TensorOptions.h>
#include <c10/core/QScheme.h>
#include <tuple>
#include <vector>

${Operators_includes}

// Extension writers: do you write wrapper functions? Are you frustrated with
// resolving overloads of operators? Are you frustrated with dealing with
// pointer-to-methods and resolving overloads of pointer-to-methods?? Look no
// further, this is the utility for you.
//
// Given an operator schema: aten::op.overload(...
//
// Use ATEN_FN2(op, overload) to get a *function* version of the operator
// that is guaranteed to not be overloaded. This means that you can safely
// decltype(&ATEN_FN2(op, overload)) it. NB: the 2 means this macro takes 2 args.
//
// Given an operator schema without an overload name: aten::op(...
//
// Use ATEN_FN(op) to get an unambiguous *function* version of the operator.
//
// There is some interesting behavior for out= operations.
// ATEN_FN2(sin, out) gives a function that is *faithful* to the schema;
// that is, the order of arguments is exactly what it looks like in the schema.

#define ATEN_FN2(op_name, overload) at::_ops::op_name##_##overload::call
#define ATEN_FN(op_name) at::_ops::op_name::call

// Separately, ATEN_OP(op) and ATEN_OP2(op, overload) define a class containing compile-time
// metadata about a given aten operator.
// Notable data on the class includes:
// - ATEN_OP2(add, Tensor)::name // returns the string name: "add"
// - ATEN_OP2(add, Tensor)::overload_name // returns the string overload name: "Tensor"
// - ATEN_OP2(add, Tensor)::schema // returns the C++ schema type: at::Tensor (const at::Tensor &, const at::Tensor &, const at::Scalar &)
// - ATEN_OP2(add, Tensor)::schema_str // returns the string jit type: "add.Tensor(Tensor self, Tensor other, *, Scalar alpha=1) -> Tensor"

#define ATEN_OP2(op_name, overload) at::_ops::op_name##_##overload
#define ATEN_OP(op_name) at::_ops::op_name

// WARNING: Please do not call any of the ops in the _ops namespace directly.
// Use the ATEN_FN macros. We do not guarantee stability of the naming
// scheme for the functions in at::_ops

// See Note [The ATen Operators API] for details of the at::_ops namespace

<<<<<<< HEAD
namespace c10 { namespace impl {

inline c10::optional<MemoryFormat>
check_tensor_options_and_extract_memory_format(
    const TensorOptions& options,
    c10::optional<MemoryFormat> memory_format) {
  TORCH_CHECK(
      options.requires_grad_opt() == c10::nullopt ||
          options.requires_grad_opt().value() == false,
      "Operators taking TensorOptions cannot take a TensorOptions with "
      "options.requires_grad set as true. This isn't implemented yet.");
  TORCH_CHECK(
      !(options.has_memory_format() && memory_format.has_value()),
      "Cannot set memory_format both in TensorOptions and explicit argument; please delete "
      "the redundant setter.");
  if (memory_format.has_value()) {
    return memory_format;
  } else {
    return options.memory_format_opt();
  }
}

}} // namespace impl namespace c10


// Forward declarations of any types needed in the operator signatures.
// We can't directly include these classes because it will cause circular include dependencies.
// This file is included by TensorBody.h, which defines the Tensor class.
namespace c10 {

template<typename T>
class optional;
template<typename T>
class List;
class ITensorList;
class Stream;
struct Storage;

}

namespace at {

class Tensor;
struct Dimname;
struct Generator;
using TensorList = c10::ArrayRef<Tensor>;
using ITensorList = c10::ITensorList;
using DimnameList = c10::ArrayRef<Dimname>;
using Stream = c10::Stream;
using Storage = c10::Storage;
using QScheme = c10::QScheme;

=======
namespace at {
>>>>>>> 6297aa11
namespace _ops {
${Operators_declarations}
} // namespace _ops
} // namespace at<|MERGE_RESOLUTION|>--- conflicted
+++ resolved
@@ -64,62 +64,7 @@
 
 // See Note [The ATen Operators API] for details of the at::_ops namespace
 
-<<<<<<< HEAD
-namespace c10 { namespace impl {
-
-inline c10::optional<MemoryFormat>
-check_tensor_options_and_extract_memory_format(
-    const TensorOptions& options,
-    c10::optional<MemoryFormat> memory_format) {
-  TORCH_CHECK(
-      options.requires_grad_opt() == c10::nullopt ||
-          options.requires_grad_opt().value() == false,
-      "Operators taking TensorOptions cannot take a TensorOptions with "
-      "options.requires_grad set as true. This isn't implemented yet.");
-  TORCH_CHECK(
-      !(options.has_memory_format() && memory_format.has_value()),
-      "Cannot set memory_format both in TensorOptions and explicit argument; please delete "
-      "the redundant setter.");
-  if (memory_format.has_value()) {
-    return memory_format;
-  } else {
-    return options.memory_format_opt();
-  }
-}
-
-}} // namespace impl namespace c10
-
-
-// Forward declarations of any types needed in the operator signatures.
-// We can't directly include these classes because it will cause circular include dependencies.
-// This file is included by TensorBody.h, which defines the Tensor class.
-namespace c10 {
-
-template<typename T>
-class optional;
-template<typename T>
-class List;
-class ITensorList;
-class Stream;
-struct Storage;
-
-}
-
 namespace at {
-
-class Tensor;
-struct Dimname;
-struct Generator;
-using TensorList = c10::ArrayRef<Tensor>;
-using ITensorList = c10::ITensorList;
-using DimnameList = c10::ArrayRef<Dimname>;
-using Stream = c10::Stream;
-using Storage = c10::Storage;
-using QScheme = c10::QScheme;
-
-=======
-namespace at {
->>>>>>> 6297aa11
 namespace _ops {
 ${Operators_declarations}
 } // namespace _ops
