--- conflicted
+++ resolved
@@ -955,11 +955,7 @@
             + ". The model will "
             + "be exported without the squeeze node. If the model is intended to be used with dynamic "
             + "input shapes, please export with dynamic_axes argument.",
-<<<<<<< HEAD
-            stacklevel=2,
-=======
             stacklevel=TO_BE_DETERMINED,
->>>>>>> fff02e67
         )
         return self
     return symbolic_helper._squeeze_helper(g, self, [dim])
