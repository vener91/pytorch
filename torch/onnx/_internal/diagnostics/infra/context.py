--- conflicted
+++ resolved
@@ -28,6 +28,7 @@
 
 # This is a workaround for mypy not supporting Self from typing_extensions.
 _Diagnostic = TypeVar("_Diagnostic", bound="Diagnostic")
+diagnostic_logger: logging.Logger = logging.getLogger(__name__)
 
 
 @dataclasses.dataclass
@@ -41,10 +42,14 @@
     thread_flow_locations: List[infra.ThreadFlowLocation] = dataclasses.field(
         default_factory=list
     )
-    additional_message: Optional[str] = None
+    additional_messages: List[str] = dataclasses.field(default_factory=list)
     tags: List[infra.Tag] = dataclasses.field(default_factory=list)
     source_exception: Optional[Exception] = None
     """The exception that caused this diagnostic to be created."""
+    logger: logging.Logger = dataclasses.field(init=False, default=diagnostic_logger)
+    """The logger for this diagnostic. Defaults to 'diagnostic_logger' which has the same
+    log level setting with `DiagnosticOptions.verbosity_level`."""
+    _current_log_section_depth: int = 0
 
     def __post_init__(self) -> None:
         pass
@@ -52,9 +57,10 @@
     def sarif(self) -> sarif.Result:
         """Returns the SARIF Result representation of this diagnostic."""
         message = self.message or self.rule.message_default_template
-        if self.additional_message:
+        if self.additional_messages:
+            additional_message = "\n".join(self.additional_messages)
             message_markdown = (
-                f"{message}\n\n## Additional Message:\n\n{self.additional_message}"
+                f"{message}\n\n## Additional Message:\n\n{additional_message}"
             )
         else:
             message_markdown = message
@@ -108,18 +114,119 @@
         self.graphs.append(graph)
         return self
 
-    def with_additional_message(self: _Diagnostic, message: str) -> _Diagnostic:
-        """Adds an additional message to the diagnostic."""
-        if self.additional_message is None:
-            self.additional_message = message
-        else:
-            self.additional_message = f"{self.additional_message}\n{message}"
-        return self
-
-    def with_source_exception(self: _Diagnostic, exception: Exception) -> _Diagnostic:
-        """Adds the source exception to the diagnostic."""
+    @contextlib.contextmanager
+    def log_section(
+        self, level: int, message: str, *args, **kwargs
+    ) -> Generator[None, None, None]:
+        """
+        Context manager for a section of log messages, denoted by a title message and increased indentation.
+
+        Same api as `logging.Logger.log`.
+
+        This context manager logs the given title at the specified log level, increases the current
+        section depth for subsequent log messages, and ensures that the section depth is decreased
+        again when exiting the context.
+
+        Args:
+            level: The log level.
+            message: The title message to log.
+            *args: The arguments to the message. Use `LazyString` to defer the
+                expensive evaluation of the arguments until the message is actually logged.
+            **kwargs: The keyword arguments for `logging.Logger.log`.
+
+        Yields:
+            None: This context manager does not yield any value.
+
+        Example:
+            >>> with DiagnosticContext("DummyContext", "1.0"):
+            ...     rule = infra.Rule("RuleID", "DummyRule", "Rule message")
+            ...     diagnostic = Diagnostic(rule, infra.Level.WARNING)
+            ...     with diagnostic.log_section(logging.INFO, "My Section"):
+            ...         diagnostic.log(logging.INFO, "My Message")
+            ...         with diagnostic.log_section(logging.INFO, "My Subsection"):
+            ...             diagnostic.log(logging.INFO, "My Submessage")
+            ...     diagnostic.additional_messages
+            ['## My Section', 'My Message', '### My Subsection', 'My Submessage']
+        """
+        if self.logger.isEnabledFor(level):
+            indented_format_message = (
+                f"##{'#' * self._current_log_section_depth } {message}"
+            )
+            self.log(
+                level,
+                indented_format_message,
+                *args,
+                **kwargs,
+            )
+        self._current_log_section_depth += 1
+        try:
+            yield
+        finally:
+            self._current_log_section_depth -= 1
+
+    def log(self, level: int, message: str, *args, **kwargs) -> None:
+        """Logs a message within the diagnostic. Same api as `logging.Logger.log`.
+
+        If logger is not enabled for the given level, the message will not be logged.
+        Otherwise, the message will be logged and also added to the diagnostic's additional_messages.
+
+        The default setting for `DiagnosticOptions.verbosity_level` is `logging.INFO`. Based on this default,
+        the log level recommendations are as follows. If you've set a different default verbosity level in your
+        application, please adjust accordingly:
+
+        - logging.ERROR: Log any events leading to application failure.
+        - logging.WARNING: Log events that might result in application issues or failures, although not guaranteed.
+        - logging.INFO: Log general useful information, ensuring minimal performance overhead.
+        - logging.DEBUG: Log detailed debug information, which might affect performance when logged.
+
+        Args:
+            level: The log level.
+            message: The message to log.
+            *args: The arguments to the message. Use `LazyString` to defer the
+                expensive evaluation of the arguments until the message is actually logged.
+            **kwargs: The keyword arguments for `logging.Logger.log`.
+        """
+        if self.logger.isEnabledFor(level):
+            formatted_message = message % args
+            self.logger.log(level, formatted_message, **kwargs)
+            self.additional_messages.append(formatted_message)
+
+    def debug(self, message: str, *args, **kwargs) -> None:
+        """Logs a debug message within the diagnostic. Same api as logging.Logger.debug.
+
+        Checkout `log` for more details.
+        """
+        self.log(logging.DEBUG, message, *args, **kwargs)
+
+    def info(self, message: str, *args, **kwargs) -> None:
+        """Logs an info message within the diagnostic. Same api as logging.Logger.info.
+
+        Checkout `log` for more details.
+        """
+        self.log(logging.INFO, message, *args, **kwargs)
+
+    def warning(self, message: str, *args, **kwargs) -> None:
+        """Logs a warning message within the diagnostic. Same api as logging.Logger.warning.
+
+        Checkout `log` for more details.
+        """
+        self.log(logging.WARNING, message, *args, **kwargs)
+
+    def error(self, message: str, *args, **kwargs) -> None:
+        """Logs an error message within the diagnostic. Same api as logging.Logger.error.
+
+        Checkout `log` for more details.
+        """
+        self.log(logging.ERROR, message, *args, **kwargs)
+
+    def log_source_exception(self, level: int, exception: Exception) -> None:
+        """Logs a source exception within the diagnostic.
+
+        Invokes `log_section` and `log` to log the exception in markdown section format.
+        """
         self.source_exception = exception
-        return self
+        with self.log_section(level, "Exception log"):
+            self.log(level, "%s", formatter.lazy_format_exception(exception))
 
     def record_python_call_stack(self, frames_to_skip: int) -> infra.Stack:
         """Records the current Python call stack."""
@@ -153,41 +260,6 @@
         self.with_thread_flow_location(thread_flow_location)
         return thread_flow_location
 
-    def pretty_print(
-        self, verbose: bool = False, log_level: infra.Level = infra.Level.ERROR
-    ):
-        """Prints the diagnostics in a human-readable format.
-
-        Args:
-            verbose: If True, prints all information. E.g. stack frames, graphs, etc.
-                Otherwise, only prints compact information. E.g., rule name and display message.
-            log_level: The minimum level of diagnostics to print.
-        """
-        if self.level.value < log_level.value:
-            return
-        formatter.pretty_print_item_title(f"{self.level.name}: {self.rule.name}")
-        print(self.message)
-        print(self.additional_message)
-
-        if not verbose:
-            print("<Set verbose=True to see more details>\n")
-            return
-
-        formatter.pretty_print_title("Locations", fill_char="-")
-        for location in self.locations:
-            location.pretty_print()
-        for stack in self.stacks:
-            stack.pretty_print()
-        formatter.pretty_print_title("Thread Flow Locations", fill_char="-")
-        for thread_flow_location in self.thread_flow_locations:
-            thread_flow_location.pretty_print(verbose=verbose)
-        for graph in self.graphs:
-            graph.pretty_print(verbose=verbose)
-
-        print()
-
-        # TODO: print help url to rule at the end.
-
 
 class RuntimeErrorWithDiagnostic(RuntimeError):
     """Runtime error with enclosed diagnostic information."""
@@ -204,37 +276,30 @@
     options: infra.DiagnosticOptions = dataclasses.field(
         default_factory=infra.DiagnosticOptions
     )
-<<<<<<< HEAD
-    diagnostics: List[Diagnostic] = dataclasses.field(init=False, default_factory=list)
-    logger: logging.Logger = dataclasses.field(
-        init=True, default_factory=lambda: logging.getLogger().getChild("diagnostics")
-    )
-=======
     diagnostics: List[_Diagnostic] = dataclasses.field(init=False, default_factory=list)
->>>>>>> 3577ae3e
     # TODO(bowbao): Implement this.
     # _invocation: infra.Invocation = dataclasses.field(init=False)
     _inflight_diagnostics: List[_Diagnostic] = dataclasses.field(
         init=False, default_factory=list
     )
-<<<<<<< HEAD
-=======
     _previous_log_level: int = dataclasses.field(init=False, default=logging.WARNING)
     logger: logging.Logger = dataclasses.field(init=False, default=diagnostic_logger)
     _bound_diagnostic_type: Type = dataclasses.field(init=False, default=Diagnostic)
->>>>>>> 3577ae3e
 
     def __enter__(self):
+        self._previous_log_level = self.logger.level
+        self.logger.setLevel(self.options.verbosity_level)
         return self
 
     def __exit__(self, exc_type, exc_val, exc_tb):
+        self.logger.setLevel(self._previous_log_level)
         return None
 
     def sarif(self) -> sarif.Run:
         """Returns the SARIF Run object."""
         unique_rules = {diagnostic.rule for diagnostic in self.diagnostics}
         return sarif.Run(
-            tool=sarif.Tool(
+            sarif.Tool(
                 driver=sarif.ToolComponent(
                     name=self.name,
                     version=self.version,
@@ -264,18 +329,12 @@
             with open(file_path, "w") as f:
                 f.write(self.to_json())
 
-<<<<<<< HEAD
-    def log(self, diagnostic: Diagnostic) -> None:
-        """Adds a diagnostic to the context.
-=======
     def log(self, diagnostic: _Diagnostic) -> None:
         """Logs a diagnostic.
 
         This method should be used only after all the necessary information for the diagnostic
         has been collected.
->>>>>>> 3577ae3e
-
-        Use this method to add diagnostics that are not created by the context.
+
         Args:
             diagnostic: The diagnostic to add.
         """
@@ -283,13 +342,10 @@
             raise TypeError(
                 f"Expected diagnostic of type {self._bound_diagnostic_type}, got {type(diagnostic)}"
             )
+        if self.options.warnings_as_errors and diagnostic.level == infra.Level.WARNING:
+            diagnostic.level = infra.Level.ERROR
         self.diagnostics.append(diagnostic)
-        self.logger.log(diagnostic.level, diagnostic.message)
-        self.logger.log(diagnostic.level, diagnostic.additional_message)
-
-<<<<<<< HEAD
-    def log_and_raise_if_error(self, diagnostic: Diagnostic) -> None:
-=======
+
     def log_and_raise_if_error(self, diagnostic: _Diagnostic) -> None:
         """Logs a diagnostic and raises an exception if it is an error.
 
@@ -304,12 +360,11 @@
         Args:
             diagnostic: The diagnostic to add.
         """
->>>>>>> 3577ae3e
         self.log(diagnostic)
         if diagnostic.level == infra.Level.ERROR:
-            raise RuntimeErrorWithDiagnostic(
-                diagnostic
-            ) from diagnostic.source_exception
+            if diagnostic.source_exception is not None:
+                raise diagnostic.source_exception
+            raise RuntimeErrorWithDiagnostic(diagnostic)
 
     @contextlib.contextmanager
     def add_inflight_diagnostic(
@@ -354,50 +409,7 @@
 
             return self._inflight_diagnostics[-1]
         else:
-            # TODO(bowbao): Improve efficiency with Mapping[Rule, List[Diagnostic]]
             for diagnostic in reversed(self._inflight_diagnostics):
                 if diagnostic.rule == rule:
                     return diagnostic
-            raise AssertionError(f"No inflight diagnostic for rule {rule.name}")
-
-    def pretty_print(
-        self, verbose: Optional[bool] = None, log_level: Optional[infra.Level] = None
-    ) -> None:
-        """Prints the diagnostics in a human-readable format.
-
-        Args:
-            verbose: Whether to print the diagnostics in verbose mode. See Diagnostic.pretty_print.
-                If not specified, uses the value of 'self.options.log_verbose'.
-            log_level: The minimum level of diagnostics to print.
-                If not specified, uses the value of 'self.options.log_level'.
-        """
-        if verbose is None:
-            verbose = self.options.log_verbose
-        if log_level is None:
-            log_level = self.options.log_level
-
-        formatter.pretty_print_title(
-            f"Diagnostic Run {self.name} version {self.version}"
-        )
-        print(f"verbose: {verbose}, log level: {log_level}")
-        diagnostic_stats = {level: 0 for level in infra.Level}
-        for diagnostic in self.diagnostics:
-            diagnostic_stats[diagnostic.level] += 1
-        formatter.pretty_print_title(
-            " ".join(f"{diagnostic_stats[level]} {level.name}" for level in infra.Level)
-        )
-
-        for diagnostic in self.diagnostics:
-            diagnostic.pretty_print(verbose, log_level)
-
-        unprinted_diagnostic_stats = [
-            (level, count)
-            for level, count in diagnostic_stats.items()
-            if count > 0 and level.value < log_level.value
-        ]
-        if unprinted_diagnostic_stats:
-            print(
-                f"{' '.join(f'{count} {level.name}' for level, count in unprinted_diagnostic_stats)} "
-                "were not printed due to the log level."
-            )
-        print()+            raise AssertionError(f"No inflight diagnostic for rule {rule.name}")