import contextlib
import dataclasses
import functools
import itertools
import logging
import sys
import warnings

from typing import Any, Callable, Dict, FrozenSet, List, Optional, Sequence, Union
from unittest import mock

from functorch.compile import min_cut_rematerialization_partition

import torch._functorch.config as functorch_config

import torch.fx
import torch.utils._pytree as pytree
from torch._dynamo import (
    compiled_autograd,
    logging as dynamo_logging,
    utils as dynamo_utils,
)
from torch._dynamo.utils import detect_fake_mode
from torch._functorch.aot_autograd import make_boxed_func
from torch._inductor.codecache import code_hash, CompiledFxGraph

from torch._inductor.debug import save_args_for_compile_fx_inner
from torch._ops import OpOverload
from torch._subclasses.fake_tensor import FakeTensor
from torch.fx.passes.fake_tensor_prop import FakeTensorProp

from .._dynamo.backends.common import aot_autograd
from ..fx.graph import _PyTreeCodeGen
from . import config, metrics
from .debug import DebugContext
from .decomposition import select_decomp_table
from .fx_passes.joint_graph import joint_graph_passes
from .fx_passes.post_grad import post_grad_passes, view_to_reshape
from .fx_passes.pre_grad import pre_grad_passes
from .graph import GraphLowering
from .ir import ExternKernelNode
from .pattern_matcher import clone_graph
from .utils import get_dtype_size, has_incompatible_cudagraph_ops
from .virtualized import V

if config.is_fbcode():
    from torch._inductor.fb.utils import time_and_log  # type: ignore[import]
else:
    # no-op decorator
    def time_and_log(attr: str):
        return dynamo_utils.identity


log = logging.getLogger(__name__)
perf_hint_log = torch._logging.getArtifactLogger(__name__, "perf_hints")
ALIGNMENT = 16


@dataclasses.dataclass
class BoxedBool:
    value: bool

    def __bool__(self):
        return self.value

    @staticmethod
    def disable(obj):
        if isinstance(obj, BoxedBool):
            obj.value = False
            return obj
        return False


@dataclasses.dataclass
class BoxedDeviceIndex:
    value: Optional[int]

    def set(self, device_idx):
        assert device_idx is None or isinstance(device_idx, int)
        self.value = device_idx


# copy_ fails when trying to write to tensors with memory overlap,
# for expanded dimensions (a dimension which used to have size 1 -> ?)
# we can select one element from that dimension and write to it
# to achieve writing to all values of that dimension of the input tensor
def get_expanded_dims(t):
    if not isinstance(t, torch.Tensor):
        return None
    return [i for i in range(t.ndim) if t.stride(i) == 0 and t.size(i) != 1]


def index_expanded_dims(t: torch.Tensor, expanded_dims: List[int]) -> torch.Tensor:
    for expanded_dim in expanded_dims:
        t = torch.ops.aten.slice(t, expanded_dim, 0, 1)
    return t


def complex_memory_overlap(t: torch.Tensor) -> bool:
    # if torch._debug_has_internal_overlap thinks this tensor potentially has
    # memory overlap internally, let's dig deeper to find out whether it's true.
    t = index_expanded_dims(t, get_expanded_dims(t))
    if torch._debug_has_internal_overlap(t) != 0:
        strides = t.stride()
        sizes = t.shape
        indices = list(range(len(strides)))
        indices = [x for _, x in sorted(zip(strides, indices))]
        for i in range(len(strides)):
            prev_stride = 1 if i == 0 else strides[indices[i - 1]]
            prev_size = 1 if i == 0 else sizes[indices[i - 1]]
            if strides[indices[i]] < prev_stride * prev_size:
                return True
    return False


@functools.lru_cache(None)
def _step_logger():
    return dynamo_logging.get_step_logger(log)


@functools.lru_cache(None)
def _warn_tf32_disabled():
    if (
        torch.cuda.is_available()
        and not torch.backends.cuda.matmul.allow_tf32
        and torch.cuda.get_device_capability() >= (8, 0)
    ):
        warnings.warn(
            "TensorFloat32 tensor cores for float32 matrix multiplication available but not enabled. "
            "Consider setting `torch.set_float32_matmul_precision('high')` for better performance."
        )


def is_tf32_warning_applicable(gm: torch.fx.GraphModule):
    aten = torch.ops.aten
    tf32_ops = {
        aten.mm.default,
        aten.addmm.default,
        aten.bmm.default,
        aten.baddbmm.default,
    }
    for node in gm.graph.nodes:
        if (
            node.op == "call_function"
            and node.target in tf32_ops
            and isinstance(node.meta.get("val", None), torch.Tensor)
            and node.meta["val"].dtype == torch.float32
            and node.meta["val"].device.type == "cuda"
        ):
            return True
    return False


@DebugContext.wrap
def count_bytes_inner(
    gm: torch.fx.GraphModule,
    example_inputs: List[torch.Tensor],
    num_fixed: int = 0,
    **kwargs,
):
    shape_env = _shape_env_from_inputs(example_inputs)
    fake_mode = fake_tensor_prop(gm, example_inputs)

    with V.set_fake_mode(fake_mode):
        post_grad_passes(gm, False)

    graph = GraphLowering(gm, shape_env=shape_env, num_static_inputs=num_fixed)
    with V.set_graph_handler(graph), V.set_real_inputs(example_inputs):  # type: ignore[call-arg]
        graph.run(*example_inputs)
        num_bytes, nodes_num_elem, node_runtimes = graph.count_bytes()
        metrics.num_bytes_accessed += num_bytes
        metrics.nodes_num_elem += nodes_num_elem
        metrics.node_runtimes += node_runtimes
    return make_boxed_func(gm.forward)


def inner_compile_with_cpp_wrapper(inner_compile: Callable[..., Any]):
    @functools.wraps(inner_compile)
    def wrapper(gm: torch.fx.GraphModule, example_inputs: List[torch.Tensor], **kwargs):
        """
        Compile into cpp wrapper:
        For CPU, this is currently done in one pass.
        For GPU, this is done in two passes: JIT-compile the model with python wrapper code
        and run it to generate autotuned kernel binaries in the first pass; and then generate
        cpp wrapper code and compile it to a dynamic library in the second pass.
        """
        devices = (
            {t.device.type for t in gm.parameters()}
            | {t.device.type for t in gm.buffers()}
            | {t.device.type for t in example_inputs if isinstance(t, torch.Tensor)}
        )

        if "cuda" not in devices:
            kwargs_patched = {**kwargs, "cpp_wrapper": True}
            return inner_compile(gm, example_inputs, **kwargs_patched)
        else:
            with config.patch(  # type: ignore[attr-defined]
                {
                    "triton.store_cubin": True,
                }
            ):
                # first pass with regular python wrapper code
                kwargs_patched = {
                    **kwargs,
                    "cpp_wrapper": False,
                }
                # clone_graph(gm) makes sure no graph modification from the first pass will
                # leak to the second pass. It does increase memory pressure, but the problem
                # can be alleviated once we have parameters as FakeTensor.

                compiled = inner_compile(
                    clone_graph(gm), example_inputs, **kwargs_patched
                )

                def materialize(x):
                    if isinstance(x, (torch.SymInt, torch.SymFloat)):
                        # Need concrete value to run dynamic shapes and tune the result
                        return x.node.hint
                    else:
                        assert not isinstance(x, FakeTensor)
                        return x

                tracing_context = torch._guards.TracingContext.get()
                if tracing_context:
                    if tracing_context.output_strides:
                        tracing_context.output_strides.clear()

                    params_flat = [
                        param
                        for param in tracing_context.params_flat  # type: ignore[union-attr]
                        if param is not None
                    ]
                    real_inputs = [
                        materialize(x) for x in (params_flat + V.real_inputs)
                    ]
                else:
                    real_inputs = [materialize(x) for x in V.real_inputs]

                with torch.utils._python_dispatch._disable_current_modes():
                    compiled(real_inputs)

                del real_inputs

                # second pass
                kwargs_patched = {**kwargs, "cpp_wrapper": True}
                return inner_compile(gm, example_inputs, **kwargs_patched)

    return wrapper


def fake_tensor_prop(
    gm: torch.fx.GraphModule,
    example_inputs: List[torch.Tensor],
    force_allow_non_fake_inputs: bool = False,
):
    """
    If we can not detect fake mode from the context of inputs, create one.

    The created fake mode will be returned.
    """
    fake_mode = detect_fake_mode(example_inputs)
    if not fake_mode:
        fake_mode = torch._subclasses.FakeTensorMode(allow_non_fake_inputs=True)
        FakeTensorProp(gm, mode=fake_mode).propagate(*example_inputs)
    else:
        ctx = (
            contextlib.nullcontext()
            if not force_allow_non_fake_inputs
            else mock.patch.object(fake_mode, "allow_non_fake_inputs", True)
        )
        with ctx:  # type: ignore[attr-defined]
            FakeTensorProp(gm, mode=fake_mode).propagate_dont_convert_inputs(
                *example_inputs
            )

    return fake_mode


@DebugContext.wrap
@torch.utils._python_dispatch._disable_current_modes()
@time_and_log(attr="compilation time (in seconds)")
def compile_fx_inner(
    gm: torch.fx.GraphModule,
    example_inputs: List[torch.Tensor],
    cudagraphs: Optional[BoxedBool] = None,
    num_fixed: int = 0,
    is_backward: bool = False,
    graph_id: Optional[int] = None,
    cpp_wrapper: bool = False,
    aot_mode: bool = False,
    is_inference: bool = False,
    boxed_forward_device_index: Optional[BoxedDeviceIndex] = None,
    user_visible_outputs: FrozenSet[str] = frozenset(),
    layout_opt: Optional[bool] = None,
    extern_node_serializer: Optional[Callable[[List[ExternKernelNode]], Any]] = None,
) -> Union[CompiledFxGraph, str]:
    """
    Inductor API that compiles a single graph.

    If you change the argument list for this function, make sure you
    also update the call to save_args_for_compile_fx_inner below accordingly.
    """
    if dynamo_utils.count_calls(gm.graph) == 0:
        return make_boxed_func(gm.forward)

    if config.save_args:
        save_args_for_compile_fx_inner(
            gm,
            example_inputs,
            cudagraphs=cudagraphs,
            num_fixed=num_fixed,
            is_backward=is_backward,
            graph_id=graph_id,
            cpp_wrapper=cpp_wrapper,
            aot_mode=aot_mode,
            is_inference=is_inference,
            boxed_forward_device_index=boxed_forward_device_index,
            user_visible_outputs=user_visible_outputs,
            layout_opt=layout_opt,
        )

    if cudagraphs is None:
        cudagraphs = BoxedBool(config.triton.cudagraphs)

    # Inputs to fx_codegen_and_compile
    graph_args = [gm, example_inputs]
    graph_kwargs = {
        "cudagraphs": cudagraphs,
        "num_fixed": num_fixed,
        "is_backward": is_backward,
        "graph_id": graph_id,
        "cpp_wrapper": cpp_wrapper,
        "aot_mode": aot_mode,
        "is_inference": is_inference,
        "user_visible_outputs": user_visible_outputs,
        "layout_opt": layout_opt,
        "extern_node_serializer": extern_node_serializer,
    }

<<<<<<< HEAD
    start = time.time()

    if config.fx_graph_cache:
        compiled_graph = FxGraphCache.load(
            fx_codegen_and_compile, graph_args, graph_kwargs
        )
    else:
        compiled_graph = fx_codegen_and_compile(
            *graph_args, **graph_kwargs  # type: ignore[arg-type]
        )

    log.debug("FX codegen and compilation took %.3fs", time.time() - start)
=======
    compiled_graph: CompiledFxGraph = fx_codegen_and_compile(
        *graph_args, **graph_kwargs  # type: ignore[arg-type]
    )
>>>>>>> 1a37e87d

    if aot_mode:
        return compiled_graph

    if cudagraphs:
        # output args are tuple of first argument
        output = list(gm.graph.nodes)[-1]
        assert len(output.args) == 1
        stack_traces = [
            (arg.stack_trace if isinstance(arg, torch.fx.node.Node) else None)
            for arg in output.args[0]
        ]

        complex_memory_overlap_inputs = any(
            complex_memory_overlap(t)
            for t in example_inputs
            if isinstance(t, torch.Tensor)
        )

        # doesnt work for non-trees because the warmup run would apply mutation twice
        if config.triton.cudagraph_trees:
            # checking if mutation is only on parameters/static inputs
            has_mutation = not all(
                idx < num_fixed for idx in compiled_graph.mutated_input_idxs
            )
        else:
            has_mutation = len(compiled_graph.mutated_inputs) != 0

        cudagraph_tests = [
            (set(compiled_graph.device_types) == {"cuda"}, "non-cuda device in graph"),
            (not has_mutation, "mutated inputs"),
            (not has_incompatible_cudagraph_ops(gm), "incompatible ops"),
            (not complex_memory_overlap_inputs, "complex memory overlap"),
            (
                all(
                    isinstance(t, (torch.Tensor, torch.SymInt)) for t in example_inputs
                ),
                "non-Tensor inputs",
            ),
            (
                (
                    len(compiled_graph.device_idxs) == 1
                    or not config.triton.cudagraph_trees
                ),
                "multiple device indices without cudagraph_trees",
            ),
        ]
        cudagraph_fail_reasons = [s for b, s in cudagraph_tests if not b]

        if not cudagraph_fail_reasons:
            if not config.triton.cudagraph_trees:
                # Force specialize all inputs so that CUDA graphs will work
                for t in example_inputs:
                    if isinstance(t, torch.SymInt):
                        int(t)  # guard

            if (
                boxed_forward_device_index is not None
                and not is_inference
                and not is_backward
            ):
                boxed_forward_device_index.set(next(iter(compiled_graph.device_idxs)))

            compiled_graph.current_callable = cudagraphify(
                compiled_graph.get_current_callable(),
                example_inputs,
                static_input_idxs=range(num_fixed),
                device_index=next(iter(compiled_graph.device_idxs)),
                stack_traces=stack_traces,
                is_backward=is_backward,
                is_inference=is_inference,
            )
        else:
            BoxedBool.disable(cudagraphs)

            # See [Backward Generation Handling]
            # if cudagraph'd the forward and set the device, we need to let the cudagraph manager
            # know we are we running the backward even if we will not run it in cudagraphs
            if is_backward and config.triton.cudagraph_trees:
                assert boxed_forward_device_index is not None
                assert boxed_forward_device_index.value is not None
                compiled_graph_callable = compiled_graph.get_current_callable()

                manager = torch._inductor.cudagraph_trees.get_manager(
                    boxed_forward_device_index.value, create_if_none_exists=False
                )
                # should already exist from forward
                assert manager is not None

                def compiled_artifact(new_inputs):
                    manager.set_to_running_backward()
                    return compiled_graph_callable(new_inputs)

                compiled_graph.current_callable = compiled_artifact

            if "cuda" in compiled_graph.device_types:
                perf_hint_log.warning(
                    "skipping cudagraphs due to %s", cudagraph_fail_reasons
                )

    # cudagraphs does its own aligning of inputs
    if not cudagraphs:
        new_callable = align_inputs(
            compiled_graph.get_current_callable(), example_inputs, range(num_fixed)
        )
        if new_callable is not compiled_graph.get_current_callable():
            compiled_graph.current_callable = new_callable

    _step_logger()(
        logging.INFO,
        "torchinductor done compiling "
        f"{'BACKWARDS' if is_backward else 'FORWARDS'} "
        f"graph {graph_id}",
    )

    # aot autograd needs to know to pass in inputs as a list
    compiled_graph._boxed_call = True
    return compiled_graph


def fx_codegen_and_compile(
    gm: torch.fx.GraphModule,
    example_inputs: List[torch.Tensor],
    cudagraphs: Optional[BoxedBool] = None,
    num_fixed: int = 0,
    is_backward: bool = False,
    graph_id: Optional[int] = None,
    cpp_wrapper: bool = False,
    aot_mode: bool = False,
    is_inference: bool = False,
    user_visible_outputs: FrozenSet[str] = frozenset(),
    layout_opt: Optional[bool] = None,
    extern_node_serializer: Optional[Callable[[List[ExternKernelNode]], Any]] = None,
) -> Union[CompiledFxGraph, str]:
    if is_tf32_warning_applicable(gm):
        _warn_tf32_disabled()

    # lift the maximum depth of the Python interpreter stack
    # to adapt large/deep models
    sys.setrecursionlimit(max(sys.getrecursionlimit(), 2000))

    _step_logger()(
        logging.INFO,
        "torchinductor compiling "
        f"{'BACKWARDS' if is_backward else 'FORWARDS'} "
        f"graph {graph_id}",
    )
    V.debug.fx_graph(gm, example_inputs)

    shape_env = _shape_env_from_inputs(example_inputs)

    # Convert view to reshape in the graph. This is necessary primarily for
    # layout optimization. Do it unconditionally for uniformity.
    #
    # It's needed because when we do layout optimization, an contiguous tensor
    # in eager mode may becomes a channels last tensor. A view op previously
    # can be applied to the contiguous tensor may not be able to be applied
    # on the channels tensor any more. An error like
    #   RuntimeError: view size is not compatible with input tensor's size and stride
    #   (at least one dimension spans across two contiguous subspaces). Use .reshape(...) instead.
    # will be printed.
    #
    # Replace view op to reshape op in this case.
    # As an example, timm_resnest/botnet26t_256/convnext_base etc. will fail if we don't do this.
    #
    # Also this has to be done before FakeTensorProp below to avoid the failed
    # .view() call.
    view_to_reshape(gm)

    fake_mode = fake_tensor_prop(gm, example_inputs)

    # pattern matcher passes might not preserve striding information
    # on node.meta["val"]. if in the future we rely on these being
    # correct we will need to fix.

    with V.set_fake_mode(fake_mode):
        # has some issues with memory in training
        post_grad_passes(gm, is_inference=is_inference)
        V.debug.fx_graph_transformed(gm, example_inputs)

    with V.set_fake_mode(fake_mode):
        graph = GraphLowering(
            gm,
            shape_env=shape_env,
            num_static_inputs=num_fixed,
            graph_id=graph_id,
            cpp_wrapper=cpp_wrapper,
            aot_mode=aot_mode,
            user_visible_outputs=user_visible_outputs,
            extern_node_serializer=extern_node_serializer,
        )
        with V.set_graph_handler(graph):
            graph.run(*example_inputs)
            context = torch._guards.TracingContext.get()
            if context is not None and context.output_strides is not None:
                # Return the output strides to the caller via TracingContext
                assert len(context.output_strides) == 0
                assert graph.graph_outputs is not None
                for out in graph.graph_outputs:
                    if hasattr(out, "layout"):
                        context.output_strides.append(
                            tuple(  # type: ignore[arg-type]
                                V.graph.sizevars.size_hint(s) for s in out.layout.stride
                            )
                        )
                    else:
                        context.output_strides.append(None)
            compiled_fn = graph.compile_to_fn()

            if V.aot_compilation is True:
                return compiled_fn

            if graph.disable_cudagraphs:
                BoxedBool.disable(cudagraphs)

            compiled_graph = CompiledFxGraph(
                compiled_artifact=compiled_fn,
                cache_key=graph.cache_key,
                artifact_path=graph.cache_path,
                cache_linemap=graph.cache_linemap,
                device_types=graph.device_types,
                device_idxs=graph.device_idxs,
                mutated_inputs=graph.mutated_inputs,
                mutated_input_idxs=set(graph.mutated_input_idxs),
            )
    return compiled_graph


def clone_preserve_strides(x: torch.Tensor):
    needed_size = (
        sum((shape - 1) * stride for shape, stride in zip(x.size(), x.stride())) + 1
    )
    buffer = torch.as_strided(x, (needed_size,), (1,)).clone()
    return torch.as_strided(buffer, x.size(), x.stride())


def copy_misaligned_inputs(
    new_inputs: List[torch.Tensor], check_inputs_idxs: Sequence[int]
) -> None:
    for i in check_inputs_idxs:
        if new_inputs[i].data_ptr() % ALIGNMENT:
            new_inputs[i] = clone_preserve_strides(new_inputs[i])


def get_input_idxs_to_check(
    inputs: Union[List[torch.Tensor], Sequence[int]],
    static_input_idxs: Sequence[int],
) -> Sequence[int]:
    def is_aligned(storage_offset, dtype):
        return (storage_offset * get_dtype_size(dtype)) % ALIGNMENT == 0

    ids_to_check = []
    for i, input in enumerate(inputs):
        if (
            isinstance(input, torch.Tensor)
            and (
                i not in static_input_idxs
                or not is_aligned(input.storage_offset(), input.dtype)
            )
            and input.device.type == "cuda"
        ):
            ids_to_check.append(i)
    return ids_to_check


def align_inputs_from_check_idxs(
    model: Callable[[List[torch.Tensor]], Any], inputs_to_check: Sequence[int]
):
    if len(inputs_to_check) == 0:
        return model

    def run(new_inputs):
        copy_misaligned_inputs(new_inputs, inputs_to_check)
        return model(new_inputs)

    return run


def align_inputs(
    model: Callable[[List[torch.Tensor]], Any],
    inputs: List[torch.Tensor],
    static_input_idxs: Sequence[int] = (),
):
    inputs_to_check = get_input_idxs_to_check(inputs, static_input_idxs)
    return align_inputs_from_check_idxs(model, inputs_to_check)


@dynamo_utils.dynamo_timed
def cudagraphify(
    model: torch.fx.GraphModule,
    inputs: List[torch.Tensor],
    static_input_idxs: Sequence[int] = (),
    *,
    device_index: int,
    stack_traces: List[Optional[str]],
    is_backward: bool,
    is_inference: bool,
):
    from torch._inductor.cudagraph_trees import (
        cudagraphify_impl as new_cudagraphify_impl,
    )

    cudagraphify_fn: Callable[..., Any]
    if config.triton.cudagraph_trees:
        cudagraphify_fn = functools.partial(
            new_cudagraphify_impl,
            device_index=device_index,
            stack_traces=stack_traces,
            is_backward=is_backward,
            is_inference=is_inference,
        )
    else:
        cudagraphify_fn = cudagraphify_impl

    # if using fake tensors, defer cudagraphs until we get real inputs at runtime
    if not any(isinstance(inp, FakeTensor) for inp in inputs):
        return cudagraphify_fn(model, inputs, static_input_idxs)

    compiled_fn = None

    def run(new_inputs):
        nonlocal compiled_fn
        if compiled_fn is None:
            with dynamo_utils.preserve_rng_state():
                compiled_fn = cudagraphify_fn(model, new_inputs, static_input_idxs)
        return compiled_fn(new_inputs)

    return run


def remove_unaligned_input_idxs(
    inputs: Union[List[torch.Tensor], Sequence[int]],
    static_input_idxs: Sequence[int],
):
    """
    We require all inputs to be aligned, so introduce a copy for any
    that aren't.
    """
    aligned_static_input_idxs = []
    for idx, input in zip(static_input_idxs, inputs):
        if isinstance(input, torch.Tensor) and (input.data_ptr() % ALIGNMENT) == 0:
            aligned_static_input_idxs.append(idx)
    if len(aligned_static_input_idxs) != len(static_input_idxs):
        return aligned_static_input_idxs
    return static_input_idxs


def static_input(x: torch.Tensor):
    """
    Copy and input while preserving strides
    """
    # TODO(jansel): figure out why this version doesn't work:
    # return torch.empty_strided(x.size(), x.stride(), dtype=x.dtype, device=x.device)
    needed_size = (
        sum((shape - 1) * stride for shape, stride in zip(x.size(), x.stride())) + 1
    )
    buffer = torch.empty(needed_size, dtype=x.dtype, device=x.device)
    return torch.as_strided(buffer, x.size(), x.stride())


def index_expanded_dims_and_copy_(
    dst: torch.Tensor,
    src: torch.Tensor,
    expanded_dims: List[int],
):
    "Index into expanded dimensions of both dst and src then copy_"
    dst = index_expanded_dims(dst, expanded_dims)
    src = index_expanded_dims(src, expanded_dims)
    dst.copy_(src)


def cudagraphify_impl(
    model: torch.fx.GraphModule,
    inputs: List[torch.Tensor],
    static_input_idxs: Sequence[int] = (),
):
    """
    Assumes inputs[static_input_idxs[i]] are always the same memory address
    """
    check_input_idxs = get_input_idxs_to_check(inputs, static_input_idxs)
    static_input_idxs = remove_unaligned_input_idxs(inputs, static_input_idxs)
    copy_misaligned_inputs(inputs, check_input_idxs)

    assert isinstance(inputs, list)

    inps_expanded_dims = [
        get_expanded_dims(x) if idx not in static_input_idxs else []
        for idx, x in enumerate(inputs)
    ]

    # allocate static tensor inputs
    static_inputs = [
        x
        if not isinstance(x, torch.Tensor)
        else static_input(x)
        if idx not in static_input_idxs
        else x.detach()
        for idx, x in enumerate(inputs)
    ]

    # copy over input values for fresh allocations
    for idx, (x, expanded_dims) in enumerate(zip(inputs, inps_expanded_dims)):
        if isinstance(x, torch.Tensor) and idx not in static_input_idxs:
            index_expanded_dims_and_copy_(static_inputs[idx], x, expanded_dims)

    # warmup
    torch.cuda.synchronize()
    stream = torch.cuda.Stream()
    stream.wait_stream(torch.cuda.current_stream())
    # copy static_inputs because it will be cleared in model
    with torch.cuda.stream(stream):
        model(list(static_inputs))
    stream.synchronize()
    torch.cuda.current_stream().wait_stream(stream)
    torch.cuda.synchronize()

    # record
    graph = torch.cuda.CUDAGraph()
    with torch.cuda.graph(graph, stream=stream, capture_error_mode="thread_local"):
        static_outputs = model(list(static_inputs))
    if not isinstance(static_outputs, (list, tuple)):
        static_outputs = (static_outputs,)

    if config.size_asserts:

        def run(new_inputs):
            assert len(static_inputs) == len(new_inputs)
            for idx, (dst, src, expanded_dims) in enumerate(
                zip(static_inputs, new_inputs, inps_expanded_dims)
            ):
                if not isinstance(dst, torch.Tensor):
                    pass
                elif idx in static_input_idxs:
                    assert dst.data_ptr() == src.data_ptr()
                else:
                    # TODO - could make one single op of multiple slices
                    # and avoid dispatch.
                    # Could also pre-index the `dst` tensors
                    index_expanded_dims_and_copy_(dst, src, expanded_dims)
            new_inputs.clear()
            graph.replay()
            return static_outputs

    else:
        copy_indices = [
            idx for idx in range(len(static_inputs)) if idx not in static_input_idxs
        ]

        def run(new_inputs):
            for idx in copy_indices:
                expanded_dims = inps_expanded_dims[idx]
                index_expanded_dims_and_copy_(
                    static_inputs[idx], new_inputs[idx], expanded_dims
                )
            new_inputs.clear()
            graph.replay()
            return static_outputs

    return align_inputs_from_check_idxs(run, check_input_idxs)


def count_tangents(fx_g: torch.fx.GraphModule):
    """
    Infers which inputs are static for a backwards graph
    """

    def is_saved_tensor(x):
        return (
            "tangents" not in x.name
            and "bwd_seed" not in x.name
            and "bwd_base_offset" not in x.name
        )

    arg_count = 0
    static_arg_idxs = []
    for n in fx_g.graph.nodes:
        if n.op == "placeholder":
            if is_saved_tensor(n):
                static_arg_idxs.append(arg_count)
            arg_count += 1

    assert static_arg_idxs == list(range(len(static_arg_idxs)))
    return len(static_arg_idxs)


def compile_fx_aot(
    model_: torch.fx.GraphModule,
    example_inputs_: List[torch.Tensor],
    inner_compile: Callable[..., Any] = compile_fx_inner,
    config_patches: Optional[Dict[str, Any]] = None,
):
    config_patches: Dict[str, Any] = (
        {"cpp_wrapper": True}
        if config_patches is None
        else {**config_patches, "cpp_wrapper": True}
    )
    if (
        "aot_inductor.output_path" not in config_patches
        and not config.aot_inductor.output_path
    ):
        config_patches = {
            **config_patches,
            "aot_inductor.output_path": code_hash(model_.code),
        }

    extern_node_serializer = config_patches.pop("extern_node_serializer", None)
    with V.set_aot_compilation(True):
        compiled_lib_path = compile_fx(
            model_,
            example_inputs_,
            inner_compile=functools.partial(
                inner_compile,
                aot_mode=True,
                extern_node_serializer=extern_node_serializer,
            ),
            config_patches=config_patches,
        )
        assert isinstance(
            compiled_lib_path, str
        ), "AOTInductor compilation result should be the path to the generated shared library"
        return compiled_lib_path


_graph_counter = itertools.count(0)


def fw_compiler_freezing(
    aot_autograd_model: torch.fx.GraphModule,
    aot_example_inputs: List[torch.Tensor],
    dynamo_model: torch.fx.GraphModule,
    num_example_inputs: int,
    inner_compile: Callable[..., Any],
    cudagraphs: BoxedBool,
    graph_id: int,
    forward_device: BoxedDeviceIndex,
):
    from torch._inductor.freezing import convert_conv_weights_to_channels_last, freeze

    # partition_fn won't be called
    joint_graph_passes(aot_autograd_model)

    layout_opt = GraphLowering.decide_layout_opt(aot_autograd_model)
    if layout_opt:
        # make sure meta['val'] is properly setup
        fake_tensor_prop(aot_autograd_model, aot_example_inputs, True)
        convert_conv_weights_to_channels_last(aot_autograd_model)

    opt_model, preserved_arg_indices = freeze(
        dynamo_model,
        aot_autograd_model,
        aot_example_inputs,  # type: ignore[arg-type]
    )

    aot_example_inputs = [aot_example_inputs[ind] for ind in preserved_arg_indices]
    num_fixed = len(preserved_arg_indices) - num_example_inputs

    fake_mode = detect_fake_mode(aot_example_inputs)

    # for freezing, all graph outputs should be user visible
    *_, model_outputs_node = opt_model.graph.nodes
    model_outputs = model_outputs_node.args[0]
    user_visible_outputs = [
        n.name for n in model_outputs if isinstance(n, torch.fx.Node)
    ]

    # constant params will be real tensors, not fake
    tracing_context = torch._guards.TracingContext.get()
    if tracing_context is not None:
        params_flat = tracing_context.params_flat
        assert params_flat is not None
        for i in range(len(params_flat)):
            if i not in preserved_arg_indices:
                params_flat[i] = None

    with mock.patch.object(fake_mode, "allow_non_fake_inputs", True):
        optimized_function = inner_compile(
            opt_model,
            aot_example_inputs,
            num_fixed=num_fixed,
            cudagraphs=cudagraphs,
            graph_id=graph_id,
            is_inference=True,
            boxed_forward_device_index=forward_device,
            layout_opt=layout_opt,
            user_visible_outputs=user_visible_outputs,
        )

    # aot_inductor codegens a call that takes in just the inputs, so we don't return a wrapper
    # that drops constant-ified params
    if V.aot_compilation is True:
        return optimized_function

    def wrapper(args):
        args_new = [args[i] for i in preserved_arg_indices]
        args.clear()
        return optimized_function(args_new)

    wrapper._boxed_call = True  # type: ignore[attr-defined]

    return wrapper


def compile_fx(
    model_: torch.fx.GraphModule,
    example_inputs_: List[torch.Tensor],
    inner_compile: Callable[..., Any] = compile_fx_inner,
    config_patches: Optional[Dict[str, Any]] = None,
    decompositions: Optional[Dict[OpOverload, Callable[..., Any]]] = None,
):
    """Main entrypoint to a compile given FX graph"""
    if config_patches:
        with config.patch(config_patches):  # type: ignore[attr-defined]
            return compile_fx(
                model_,
                example_inputs_,
                # need extra layer of patching as backwards is compiled out of scope
                inner_compile=config.patch(config_patches)(inner_compile),  # type: ignore[attr-defined]
                decompositions=decompositions,
            )

    if config.cpp_wrapper:
        with config.patch(  # type: ignore[attr-defined]
            {
                "cpp_wrapper": False,
                "triton.autotune_cublasLt": False,
                "triton.cudagraphs": False,
            }
        ), V.set_real_inputs(
            example_inputs_
        ):  # type: ignore[call-arg]
            inputs_ = example_inputs_
            if isinstance(model_, torch.fx.GraphModule):
                fake_inputs = [
                    node.meta.get("val")
                    for node in model_.graph.nodes
                    if node.op == "placeholder"
                ]
                if all(v is not None for v in fake_inputs):
                    inputs_ = fake_inputs
            return compile_fx(
                model_,
                inputs_,
                inner_compile=inner_compile_with_cpp_wrapper(inner_compile),
                decompositions=decompositions,
            )

    recursive_compile_fx = functools.partial(
        compile_fx,
        inner_compile=inner_compile,
        decompositions=decompositions,
    )

    if not graph_returns_tuple(model_):
        return make_graph_return_tuple(
            model_,
            example_inputs_,
            recursive_compile_fx,
        )

    if isinstance(model_, torch.fx.GraphModule):
        if isinstance(model_.graph._codegen, _PyTreeCodeGen):
            # this graph is the result of dynamo.export()
            return handle_dynamo_export_graph(
                model_,
                example_inputs_,
                recursive_compile_fx,
            )

        if not config.from_export:
            # Since handle_dynamo_export_graph will trigger compile_fx again,
            # Move these passes after handle_dynamo_export_graph to avoid repeated calls.
            # If we come from export, the graph is already in aten IR, so pre-grad passes is no-op.
            model_ = pre_grad_passes(model_, example_inputs_)

    if any(isinstance(x, (list, tuple, dict)) for x in example_inputs_):
        return flatten_graph_inputs(
            model_,
            example_inputs_,
            recursive_compile_fx,
        )

    assert not config._raise_error_for_testing
    num_example_inputs = len(example_inputs_)
    cudagraphs = BoxedBool(config.triton.cudagraphs)
    forward_device = BoxedDeviceIndex(None)

    graph_id = next(_graph_counter)

    decompositions = (
        decompositions if decompositions is not None else select_decomp_table()
    )

    @dynamo_utils.dynamo_timed
    def fw_compiler_base(
        model: torch.fx.GraphModule,
        example_inputs: List[torch.Tensor],
        is_inference: bool,
    ):
        if is_inference:
            # partition_fn won't be called
            joint_graph_passes(model)

        num_rng_seed_offset_inputs = 2 if functorch_config.functionalize_rng_ops else 0
        fixed = len(example_inputs) - num_example_inputs - num_rng_seed_offset_inputs
        user_visible_outputs = set()

        if config.keep_output_stride:
            *_, model_outputs_node = model.graph.nodes
            assert model_outputs_node.op == "output"
            model_outputs, _ = pytree.tree_flatten(model_outputs_node.args)
            num_model_outputs = len(model_outputs)

            context = torch._guards.TracingContext.get()
            # See Note [User Outputs in the inductor graph]
            if context is not None and context.fw_metadata and not is_inference:
                original_output_start_index = context.fw_metadata.num_mutated_inputs
            else:
                original_output_start_index = 0

            if isinstance(model_, torch.fx.GraphModule):
                *_, orig_model_outputs_node = model_.graph.nodes
                assert orig_model_outputs_node.op == "output"
                orig_model_outputs, _ = pytree.tree_flatten(
                    orig_model_outputs_node.args
                )
                num_orig_model_outputs = len(orig_model_outputs)
            else:
                num_orig_model_outputs = num_model_outputs

            assert num_orig_model_outputs <= num_model_outputs

            # Note [User Outputs in the inductor graph]
            # We makes the following assumption
            # For inference
            #   len(orig_model_outputs) == len(model_outputs)
            # For training
            #   len(orig_model_outputs) <= len(model_outputs)
            # During training, most of the time the model_outputs starts with
            # original module's outputs followed by saved activations.
            # But this can be not true if the model have inplace updated tensors.
            # AOTAutograd will make those tensors being returned before the original
            # module's output.
            # To make things safe, we'll use original_output_start_index field
            # set by AOTAutograd to decide where the original module outputs start.
            orig_output_end_idx = original_output_start_index + num_orig_model_outputs
            # Sanity chec: we are about to splice out the "user" outputs from the full set
            # of "graph" outputs. Make sure we're within bounds.
            assert orig_output_end_idx <= num_model_outputs

            user_visible_outputs = {
                n.name
                for n in model_outputs[original_output_start_index:orig_output_end_idx]
                if isinstance(n, torch.fx.Node)
            }

        return inner_compile(
            model,
            example_inputs,
            num_fixed=fixed,
            cudagraphs=cudagraphs,
            graph_id=graph_id,
            is_inference=is_inference,
            boxed_forward_device_index=forward_device,
            user_visible_outputs=user_visible_outputs,
        )

    fw_compiler = functools.partial(fw_compiler_base, is_inference=False)

    if config.freezing and not torch.is_grad_enabled():
        inference_compiler = functools.partial(
            fw_compiler_freezing,
            dynamo_model=model_,
            num_example_inputs=num_example_inputs,
            inner_compile=inner_compile,
            cudagraphs=cudagraphs,
            graph_id=graph_id,
            forward_device=forward_device,
        )
    else:
        inference_compiler = functools.partial(fw_compiler_base, is_inference=True)

    def partition_fn(graph, joint_inputs, **kwargs):
        joint_graph_passes(graph)
        return min_cut_rematerialization_partition(
            graph, joint_inputs, **kwargs, compiler="inductor"
        )

    @dynamo_utils.dynamo_timed
    def bw_compiler(model: torch.fx.GraphModule, example_inputs: List[torch.Tensor]):
        fixed = count_tangents(model)
        return inner_compile(
            model,
            example_inputs,
            num_fixed=fixed,
            cudagraphs=cudagraphs,
            is_backward=True,
            graph_id=graph_id,
            boxed_forward_device_index=forward_device,
        )

    # TODO: can add logging before/after the call to create_aot_dispatcher_function
    # in torch._functorch/aot_autograd.py::aot_module_simplified::aot_function_simplified::new_func
    # once torchdynamo is merged into pytorch

    fake_mode = detect_fake_mode(example_inputs_) or torch._subclasses.FakeTensorMode(
        allow_non_fake_inputs=True
    )
    tracing_context = (
        torch._guards.TracingContext.get() or torch._guards.TracingContext(fake_mode)
    )

    if config.from_export and V.aot_compilation is True:
        with V.set_fake_mode(fake_mode), compiled_autograd.disable():
            return inference_compiler(model_, example_inputs_)

    with V.set_fake_mode(fake_mode), torch._guards.tracing(  # type: ignore[call-arg]
        tracing_context
    ), compiled_autograd.disable():
        return aot_autograd(
            fw_compiler=fw_compiler,
            bw_compiler=bw_compiler,
            inference_compiler=inference_compiler,
            decompositions=decompositions,
            partition_fn=partition_fn,
            keep_inference_input_mutations=True,
        )(model_, example_inputs_)


# pass config dict back to user
def get_patched_config_dict(config_patches=None):
    with config.patch(config_patches):  # type: ignore[attr-defined]
        return config.get_config_copy()  # type: ignore[attr-defined]


def _shape_env_from_inputs(inputs: List[torch.Tensor]):
    shape_env = None
    fake_mode = detect_fake_mode(inputs)

    # TODO(voz): It would be nice to enable this assert, but there are lots of tests that
    # pass in real inputs for now.
    # if len(inputs) > 0:
    # assert fake_mode is not None, breakpoint()

    if fake_mode is not None:
        return fake_mode.shape_env

    # When there are no tensor inputs, get shape_env from the first SymInt.
    for input in inputs:
        if isinstance(input, torch.SymInt):
            return input.node.shape_env

    # TODO(voz): Should we always have one anyway?
    return None


def output_node(gm: torch.fx.GraphModule):
    """Get the output node from an FX graph"""
    last_node = next(iter(reversed(gm.graph.nodes)))
    assert last_node.op == "output"
    return last_node


def graph_returns_tuple(gm: torch.fx.GraphModule):
    """True if a FX graph returns a tuple"""
    if not isinstance(gm, torch.fx.GraphModule):
        return True  # can't check this, assume true
    (rv,) = output_node(gm).args
    if isinstance(rv, (list, tuple)):
        return True
    if (
        isinstance(rv, torch.fx.node.Node)
        and hasattr(rv.target, "_schema")
        and len(rv.target._schema.returns) > 1
        and all(str(ret.type) == "Tensor" for ret in rv.target._schema.returns)
    ):
        # for graphs whose result is one node with multiple outputs
        return True
    return False


def make_graph_return_tuple(
    gm: torch.fx.GraphModule,
    inputs: List[torch.Tensor],
    compile_gm: Callable[..., Any],
):
    """
    Mutate gm so it returns a tuple.  This is only needed for graphs
    not created by torchdynamo that return non-tuples.
    """
    node = output_node(gm)
    (rv,) = node.args
    rv, spec = pytree.tree_flatten(rv)
    with gm.graph.inserting_before(node):
        gm.graph.output(rv)
    gm.graph.erase_node(node)
    assert graph_returns_tuple(gm)

    compiled_fn = compile_gm(gm, inputs)

    @functools.wraps(compiled_fn)
    def wrapper(*args, **kwargs):
        return pytree.tree_unflatten(compiled_fn(*args, **kwargs), spec)

    return wrapper


def flatten_graph_inputs(gm: torch.fx.GraphModule, inputs, compile_gm):
    """
    Mutate inputs so that they are flat and wrap gm such that it
    accepts those inputs.  This is only needed for graphs not created
    by torchdynamo that take bumpy inputs.
    """
    inputs, spec = pytree.tree_flatten(inputs)

    class GmWrapper(torch.nn.Module):
        def __init__(self):
            super().__init__()
            self.gm = gm

        def forward(self, *args):
            args: List[Any] = list(args)
            return self.gm(*pytree.tree_unflatten(args, spec))

    compiled_fn = compile_gm(GmWrapper(), inputs)

    @functools.wraps(compiled_fn)
    def wrapper(*args):
        # note this doesn't check the spec, assuming it is the same
        return compiled_fn(*pytree.tree_flatten(args)[0])

    return wrapper


def handle_dynamo_export_graph(
    gm: torch.fx.GraphModule,
    inputs: List[torch.Tensor],
    compile_gm: Callable[..., Any],
):
    """
    `torch._dynamo.export` embeds pytrees in the FX graph codegen object,
    convert that to a normal FX graph so inductor can compile it.
    """
    codegen = gm.graph._codegen
    gm.graph._codegen = torch.fx.graph.CodeGen()
    gm.recompile()

    compiled_fn = compile_gm(gm, codegen.process_inputs(*inputs))

    @functools.wraps(compiled_fn)
    def wrapper(*args):
        return codegen.process_outputs(compiled_fn(*codegen.process_inputs(*args)))

    return wrapper<|MERGE_RESOLUTION|>--- conflicted
+++ resolved
@@ -337,24 +337,9 @@
         "extern_node_serializer": extern_node_serializer,
     }
 
-<<<<<<< HEAD
-    start = time.time()
-
-    if config.fx_graph_cache:
-        compiled_graph = FxGraphCache.load(
-            fx_codegen_and_compile, graph_args, graph_kwargs
-        )
-    else:
-        compiled_graph = fx_codegen_and_compile(
-            *graph_args, **graph_kwargs  # type: ignore[arg-type]
-        )
-
-    log.debug("FX codegen and compilation took %.3fs", time.time() - start)
-=======
-    compiled_graph: CompiledFxGraph = fx_codegen_and_compile(
+    compiled_graph = fx_codegen_and_compile(
         *graph_args, **graph_kwargs  # type: ignore[arg-type]
     )
->>>>>>> 1a37e87d
 
     if aot_mode:
         return compiled_graph
