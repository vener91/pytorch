#include <torch/csrc/inductor/aot_runtime/interface.h>
#include <torch/csrc/inductor/aot_runtime/model_container.h>

#include <iostream>
#include <stdexcept>
#include <vector>

#define CONVERT_EXCEPTION_TO_ERROR_CODE(...)                 \
  try {                                                      \
    __VA_ARGS__                                              \
  } catch (const std::exception& e) {                        \
    std::cerr << "Error: " << e.what() << std::endl;         \
    return AOTI_RUNTIME_FAILURE;                             \
  } catch (...) {                                            \
    std::cerr << "Unknown exception occurred." << std::endl; \
    return AOTI_RUNTIME_FAILURE;                             \
  }                                                          \
  return AOTI_RUNTIME_SUCCESS;

extern "C" {

AOTInductorError AOTInductorModelContainerCreate(
    AOTInductorModelContainerHandle* container_handle,
    size_t num_models,
    bool is_cpu,
    const char* cubin_dir) {
  if (num_models == 0) {
    std::cerr << "Error: num_models must be positive, but got 0" << std::endl;
    return AOTI_RUNTIME_FAILURE;
  }
  CONVERT_EXCEPTION_TO_ERROR_CODE({
    std::optional<std::string> cubin_dir_opt;
    if (cubin_dir != nullptr) {
      cubin_dir_opt.emplace(cubin_dir);
    }
    auto* container = new torch::aot_inductor::AOTInductorModelContainer(
        num_models, is_cpu, cubin_dir_opt);
    *container_handle =
        reinterpret_cast<AOTInductorModelContainerHandle>(container);
  })
}

AOTInductorError AOTInductorModelContainerDelete(
    AOTInductorModelContainerHandle container_handle) {
  CONVERT_EXCEPTION_TO_ERROR_CODE({
    auto* container =
        reinterpret_cast<torch::aot_inductor::AOTInductorModelContainer*>(
            container_handle);
    delete container;
  });
}

AOTInductorError AOTInductorModelContainerRun(
    AOTInductorModelContainerHandle container_handle,
<<<<<<< HEAD
    // array of raw AtenTensorHandle for input tensors, and will be stolen by
    // UniqueAtenTensorHandle
    AtenTensorHandle* input_handles,
    size_t num_inputs,
    // array of raw AtenTensorHandle for output tensors, and will be stolen by
    // UniqueAtenTensorHandle
=======
    // Array of raw AtenTensorHandle for output tensors. Handles will be stolen
    AtenTensorHandle* input_handles,
    size_t num_inputs,
    // Array of raw AtenTensorHandle for output tensors. Handles will be stolen
>>>>>>> 6d9d7d54
    AtenTensorHandle* output_handles,
    size_t num_outputs,
    AOTInductorStreamHandle stream_handle,
    AOTIProxyExecutorHandle proxy_executor_handle,
    const int64_t** ret_output_sizes,
    int64_t* ret_output_ndims) {
  auto* container =
      reinterpret_cast<torch::aot_inductor::AOTInductorModelContainer*>(
          container_handle);

  std::vector<AtenTensorHandle> input_raw_handles(
      input_handles, input_handles + num_inputs);
  auto input_unique_handles =
      torch::aot_inductor::steal_from_raw_handles_to_unique_handles(input_raw_handles);

  std::vector<AtenTensorHandle> output_raw_handles(
      output_handles, output_handles + num_outputs);
  auto output_unique_handles =
      torch::aot_inductor::steal_from_raw_handles_to_unique_handles(output_raw_handles);

  auto stream = reinterpret_cast<cudaStream_t>(stream_handle);

  CONVERT_EXCEPTION_TO_ERROR_CODE({
    std::vector<std::vector<int64_t>>* shapes;
    container->run(
        input_unique_handles,
        output_unique_handles,
        &shapes,
        stream,
        proxy_executor_handle);
    for (size_t i = 0; i < num_outputs; i++) {
      ret_output_sizes[i] = shapes->at(i).data();
      ret_output_ndims[i] = shapes->at(i).size();
    }
  })
}

AOTInductorError AOTInductorModelContainerGetNumInputs(
    AOTInductorModelContainerHandle container_handle,
    size_t* ret_num_inputs) {
  auto* container =
      reinterpret_cast<torch::aot_inductor::AOTInductorModelContainer*>(
          container_handle);
  CONVERT_EXCEPTION_TO_ERROR_CODE(
      { *ret_num_inputs = container->num_inputs(); })
}

AOTInductorError AOTInductorModelContainerGetInputName(
    AOTInductorModelContainerHandle container_handle,
    size_t input_idx,
    const char** ret_input_names) {
  auto* container =
      reinterpret_cast<torch::aot_inductor::AOTInductorModelContainer*>(
          container_handle);
  CONVERT_EXCEPTION_TO_ERROR_CODE(
      { *ret_input_names = container->input_name(input_idx); })
}

AOTInductorError AOTInductorModelContainerGetInputDtype(
    AOTInductorModelContainerHandle container_handle,
    size_t input_idx,
    const char** ret_input_dtypes) {
  auto* container =
      reinterpret_cast<torch::aot_inductor::AOTInductorModelContainer*>(
          container_handle);
  CONVERT_EXCEPTION_TO_ERROR_CODE(
      { *ret_input_dtypes = container->get_input_dtype(input_idx); })
}

AOTInductorError AOTInductorModelContainerGetNumOutputs(
    AOTInductorModelContainerHandle container_handle,
    size_t* ret_num_outputs) {
  auto* container =
      reinterpret_cast<torch::aot_inductor::AOTInductorModelContainer*>(
          container_handle);
  CONVERT_EXCEPTION_TO_ERROR_CODE(
      { *ret_num_outputs = container->num_outputs(); })
}

AOTInductorError AOTInductorModelContainerGetOutputName(
    AOTInductorModelContainerHandle container_handle,
    size_t output_idx,
    const char** ret_output_names) {
  auto* container =
      reinterpret_cast<torch::aot_inductor::AOTInductorModelContainer*>(
          container_handle);
  CONVERT_EXCEPTION_TO_ERROR_CODE(
      { *ret_output_names = container->output_name(output_idx); })
}

AOTInductorError AOTInductorModelContainerGetOutputDtype(
    AOTInductorModelContainerHandle container_handle,
    size_t output_idx,
    const char** ret_output_dtypes) {
  auto* container =
      reinterpret_cast<torch::aot_inductor::AOTInductorModelContainer*>(
          container_handle);
  CONVERT_EXCEPTION_TO_ERROR_CODE(
      { *ret_output_dtypes = container->get_output_dtype(output_idx); })
}

AOTInductorError AOTInductorModelContainerGetMaxInputShape(
    AOTInductorModelContainerHandle container_handle,
    size_t input_idx,
    const int64_t** ret_input_sizes,
    int64_t* ret_input_ndim) {
  auto* container =
      reinterpret_cast<torch::aot_inductor::AOTInductorModelContainer*>(
          container_handle);
  CONVERT_EXCEPTION_TO_ERROR_CODE({
    const std::vector<int64_t>& max_input_shape =
        container->max_input_shape(input_idx);
    *ret_input_sizes = max_input_shape.data();
    *ret_input_ndim = max_input_shape.size();
  })
}

AOTInductorError AOTInductorModelContainerGetMaxOutputShape(
    AOTInductorModelContainerHandle container_handle,
    size_t output_idx,
    const int64_t** ret_output_sizes,
    int64_t* ret_output_ndim) {
  auto* container =
      reinterpret_cast<torch::aot_inductor::AOTInductorModelContainer*>(
          container_handle);
  CONVERT_EXCEPTION_TO_ERROR_CODE({
    const std::vector<int64_t>& max_output_shape =
        container->max_output_shape(output_idx);
    *ret_output_sizes = max_output_shape.data();
    *ret_output_ndim = max_output_shape.size();
  })
}

} // extern "C"<|MERGE_RESOLUTION|>--- conflicted
+++ resolved
@@ -52,19 +52,10 @@
 
 AOTInductorError AOTInductorModelContainerRun(
     AOTInductorModelContainerHandle container_handle,
-<<<<<<< HEAD
-    // array of raw AtenTensorHandle for input tensors, and will be stolen by
-    // UniqueAtenTensorHandle
-    AtenTensorHandle* input_handles,
-    size_t num_inputs,
-    // array of raw AtenTensorHandle for output tensors, and will be stolen by
-    // UniqueAtenTensorHandle
-=======
     // Array of raw AtenTensorHandle for output tensors. Handles will be stolen
     AtenTensorHandle* input_handles,
     size_t num_inputs,
     // Array of raw AtenTensorHandle for output tensors. Handles will be stolen
->>>>>>> 6d9d7d54
     AtenTensorHandle* output_handles,
     size_t num_outputs,
     AOTInductorStreamHandle stream_handle,
@@ -75,15 +66,10 @@
       reinterpret_cast<torch::aot_inductor::AOTInductorModelContainer*>(
           container_handle);
 
-  std::vector<AtenTensorHandle> input_raw_handles(
-      input_handles, input_handles + num_inputs);
   auto input_unique_handles =
-      torch::aot_inductor::steal_from_raw_handles_to_unique_handles(input_raw_handles);
-
-  std::vector<AtenTensorHandle> output_raw_handles(
-      output_handles, output_handles + num_outputs);
+      torch::aot_inductor::steal_from_raw_handles_to_unique_handles(input_handles, num_inputs);
   auto output_unique_handles =
-      torch::aot_inductor::steal_from_raw_handles_to_unique_handles(output_raw_handles);
+      torch::aot_inductor::steal_from_raw_handles_to_unique_handles(output_handles, num_outputs);
 
   auto stream = reinterpret_cast<cudaStream_t>(stream_handle);
 
