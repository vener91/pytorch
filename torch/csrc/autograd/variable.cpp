#include <torch/csrc/autograd/variable.h>

#include <torch/csrc/autograd/autograd.h>
#include <torch/csrc/autograd/edge.h>
#include <torch/csrc/autograd/engine.h>
#include <torch/csrc/autograd/function.h>
#include <torch/csrc/autograd/functions/accumulate_grad.h>
#include <torch/csrc/autograd/functions/tensor.h>
#include <torch/csrc/autograd/generated/Functions.h>

#include <ATen/ATen.h>
#include <c10/util/Exception.h>

#include <list>
#include <memory>
#include <mutex>
#include <stdexcept>
#include <string>
#include <vector>
#include <typeinfo>

namespace torch {
namespace autograd {
AutogradMeta::AutogradMeta(at::TensorImpl* self_impl, bool requires_grad, Edge gradient_edge) {
  grad_fn_ = std::move(gradient_edge.function);
  requires_grad_ = false;
  is_view_ = false;
  output_nr_ = gradient_edge.input_nr;

  // set_requires_grad also checks error conditions.
  set_requires_grad(requires_grad, self_impl);
  TORCH_CHECK(
      !grad_fn_ || !requires_grad_,
      "requires_grad should be false if grad_fn is set");
}

<<<<<<< HEAD
DifferentiableViewMeta::DifferentiableViewMeta(at::TensorImpl* self_impl, Variable base, std::shared_ptr<Node> grad_fn, uint32_t output_nr)
    : AutogradMeta(self_impl, false, std::move(grad_fn), output_nr) {
=======
std::shared_ptr<Node> Variable::grad_accumulator() const {
  auto autograd_meta = get_autograd_meta();
  if (autograd_meta->grad_fn_) {
    throw std::logic_error(
        "grad_accumulator() should be only called on leaf Variables");
  }
  if (!autograd_meta->requires_grad_) {
    return nullptr;
  }

  std::lock_guard<std::mutex> lock(autograd_meta->mutex_);

  auto result = autograd_meta->grad_accumulator_.lock();
  if (result)
    return result;

  c10::raw::intrusive_ptr::incref(unsafeGetTensorImpl());
  auto intrusive_from_this = c10::intrusive_ptr<at::TensorImpl>::reclaim(unsafeGetTensorImpl());
  result = std::make_shared<AccumulateGrad>(Variable(std::move(intrusive_from_this)));
  autograd_meta->grad_accumulator_ = result;
  return result;
}

void Variable::detach_() {
  if (is_view()) {
    AT_ERROR("Can't detach views in-place. Use detach() instead");
  }
  auto autograd_meta = get_autograd_meta();
  autograd_meta->set_requires_grad(false, unsafeGetTensorImpl());
  autograd_meta->grad_fn_.reset();
  autograd_meta->output_nr_ = 0;
}

void Variable::backward(
    const Tensor& gradient,
    bool keep_graph,
    bool create_graph) const {
  torch::autograd::backward({*this}, {gradient}, keep_graph, create_graph);
}

void Variable::set_data(const at::Tensor &new_data) const {
  // `var.set_data(new_data)` shallow-copies all non-autograd TensorImpl fields
  // from `new_data` to `var`. It requires that `new_data` and `var` have compatible
  // tensor type.
  TORCH_CHECK(
    _has_compatible_shallow_copy_type(*this, new_data),
    "Attempted to call `variable.set_data(tensor)`, but `variable` and `tensor` have incompatible tensor type.");

  // Resets gradient accumulator if metadata is out of date
  AutogradMeta* autograd_meta = get_autograd_meta();
  std::lock_guard<std::mutex> lock(autograd_meta->mutex_);
  auto prior_accumulator = autograd_meta->grad_accumulator_.lock();
  if (prior_accumulator) {
    const auto prior_device = prior_accumulator->input_metadata(0).device();
    const auto new_device = new_data.device();

    if (new_data.type() != type() || prior_device != new_device) {
      autograd_meta->grad_accumulator_.reset();
    }
  }

  // Version counter is not shared when we replace a `Variable`'s tensor data
  // by calling `set_data(...)`. The original version of the `Variable` is always preserved.
  // See NOTE [ Version Counter Sharing ] for details.
  //
  // `var.set_data(new_data)` always ignores `var`'s `allow_tensor_metadata_change_`, because
  // users need this API as an escape hatch for changing a tensor's metadata regardless of its
  // `allow_tensor_metadata_change_` value, and the users are responsible for ensuring this is
  // the behavior they want.
  get()->shallow_copy_from(new_data.getIntrusivePtr());
}

DifferentiableViewMeta::DifferentiableViewMeta(at::TensorImpl* self_impl, Variable base, Edge gradient_edge)
    : Variable::AutogradMeta(self_impl, false, std::move(gradient_edge)) {
>>>>>>> 14716414
  base_ = std::move(base);
  TORCH_CHECK(base_.defined(), "base is undefined");
  if (base_.is_view()) {
    base_ = base_.base();
  }
  is_view_ = true;
  self_impl->set_version_counter(base_.version_counter());
  attr_version = self_impl->version_counter().current_version();
}

DifferentiableViewMeta::~DifferentiableViewMeta() {
  base_.reset();
}

<<<<<<< HEAD
// In c++ file so we can access Node
void _create_cpp_hook(const at::Tensor& self) {
  auto &list = self.get_autograd_meta()->cpp_hooks_list_;
  list.reset(new torch::autograd::CppHooksList());
  std::unique_ptr<torch::autograd::FunctionPreHook> hook_ptr(new torch::autograd::CppFunctionPreHook(list, self.output_nr()));
  self.clear_hooks();
  self.add_hook(std::make_shared<torch::autograd::CppFunctionPreHook>(list, 0));
  auto fn = self.grad_fn();
=======
const std::shared_ptr<Node>& Variable::grad_fn() const {
  if (is_view()) {
    auto diff_view_meta = static_cast<DifferentiableViewMeta*>(get_autograd_meta());
    std::lock_guard<std::mutex> lock(diff_view_meta->mutex_);
    if (!diff_view_meta->grad_fn_ && !diff_view_meta->base_.requires_grad()) {
      return diff_view_meta->grad_fn_;
    }
    auto current_version = this->current_version();
    if (diff_view_meta->attr_version != current_version) {
      AT_ASSERT(diff_view_meta->output_nr_ == 0);
      auto fn = std::make_shared<generated::AsStridedBackward>();
      fn->self_geometry = at::TensorGeometry(diff_view_meta->base_);
      fn->size = sizes().vec();
      fn->stride = strides().vec();
      fn->storage_offset = storage_offset();
      fn->set_next_edges(collect_next_edges(diff_view_meta->base_));
      fn->add_input_metadata(
        diff_view_meta->base_.type()
      , sizes() // Note: sizes(), not base_.sizes(), is intentional
      , diff_view_meta->base_.device());
      diff_view_meta->grad_fn_ = std::move(fn);
      diff_view_meta->attr_version = current_version;
    }
    return diff_view_meta->grad_fn_;
  } else {
    return get_autograd_meta()->grad_fn_;
  }
}

void Variable::rebase_history(Edge gradient_edge) {
  AT_ASSERT(gradient_edge.function != nullptr);
  if (is_view()) {
    auto diff_view_meta = static_cast<DifferentiableViewMeta*>(get_autograd_meta());
    AT_ASSERT(gradient_edge.input_nr == 0);
    AT_ASSERT(gradient_edge.function);
    TORCH_CHECK(
        gradient_edge.function->num_inputs() == 1,
        "Functions which modify views in-place must return a single Variable");
    diff_view_meta->output_nr_ = gradient_edge.input_nr;
    auto copy_slices = std::make_shared<CopySlices>(
        diff_view_meta->base_, at::TensorGeometry(*this), std::move(gradient_edge.function));
    diff_view_meta->base_.set_gradient_edge({std::move(copy_slices), 0});
    grad_fn(); // trigger an update to the view's grad_fn
  } else {
    set_gradient_edge(std::move(gradient_edge));
  }
}

void Variable::create_cpp_hook() {
  auto &list = get_autograd_meta()->cpp_hooks_list;
  list.reset(new hooks_list());
  std::unique_ptr<FunctionPreHook> hook_ptr(new CppFunctionPreHook(list, output_nr()));
  clear_hooks();
  add_hook(std::make_shared<CppFunctionPreHook>(list, 0));
  auto fn = grad_fn();
>>>>>>> 14716414
  if (fn) {
    fn->add_pre_hook(std::move(hook_ptr));
  }
}

<<<<<<< HEAD
=======
void Variable::remove_hook(unsigned pos) {
  auto &list = get_autograd_meta()->cpp_hooks_list;
  TORCH_CHECK(list && pos < list->size() , "Invalid index, no hook at position ", pos);
  // Hook will be ignored
  (*list)[pos] = nullptr;
}
>>>>>>> 14716414

}} // namespace torch::autograd<|MERGE_RESOLUTION|>--- conflicted
+++ resolved
@@ -34,85 +34,8 @@
       "requires_grad should be false if grad_fn is set");
 }
 
-<<<<<<< HEAD
-DifferentiableViewMeta::DifferentiableViewMeta(at::TensorImpl* self_impl, Variable base, std::shared_ptr<Node> grad_fn, uint32_t output_nr)
-    : AutogradMeta(self_impl, false, std::move(grad_fn), output_nr) {
-=======
-std::shared_ptr<Node> Variable::grad_accumulator() const {
-  auto autograd_meta = get_autograd_meta();
-  if (autograd_meta->grad_fn_) {
-    throw std::logic_error(
-        "grad_accumulator() should be only called on leaf Variables");
-  }
-  if (!autograd_meta->requires_grad_) {
-    return nullptr;
-  }
-
-  std::lock_guard<std::mutex> lock(autograd_meta->mutex_);
-
-  auto result = autograd_meta->grad_accumulator_.lock();
-  if (result)
-    return result;
-
-  c10::raw::intrusive_ptr::incref(unsafeGetTensorImpl());
-  auto intrusive_from_this = c10::intrusive_ptr<at::TensorImpl>::reclaim(unsafeGetTensorImpl());
-  result = std::make_shared<AccumulateGrad>(Variable(std::move(intrusive_from_this)));
-  autograd_meta->grad_accumulator_ = result;
-  return result;
-}
-
-void Variable::detach_() {
-  if (is_view()) {
-    AT_ERROR("Can't detach views in-place. Use detach() instead");
-  }
-  auto autograd_meta = get_autograd_meta();
-  autograd_meta->set_requires_grad(false, unsafeGetTensorImpl());
-  autograd_meta->grad_fn_.reset();
-  autograd_meta->output_nr_ = 0;
-}
-
-void Variable::backward(
-    const Tensor& gradient,
-    bool keep_graph,
-    bool create_graph) const {
-  torch::autograd::backward({*this}, {gradient}, keep_graph, create_graph);
-}
-
-void Variable::set_data(const at::Tensor &new_data) const {
-  // `var.set_data(new_data)` shallow-copies all non-autograd TensorImpl fields
-  // from `new_data` to `var`. It requires that `new_data` and `var` have compatible
-  // tensor type.
-  TORCH_CHECK(
-    _has_compatible_shallow_copy_type(*this, new_data),
-    "Attempted to call `variable.set_data(tensor)`, but `variable` and `tensor` have incompatible tensor type.");
-
-  // Resets gradient accumulator if metadata is out of date
-  AutogradMeta* autograd_meta = get_autograd_meta();
-  std::lock_guard<std::mutex> lock(autograd_meta->mutex_);
-  auto prior_accumulator = autograd_meta->grad_accumulator_.lock();
-  if (prior_accumulator) {
-    const auto prior_device = prior_accumulator->input_metadata(0).device();
-    const auto new_device = new_data.device();
-
-    if (new_data.type() != type() || prior_device != new_device) {
-      autograd_meta->grad_accumulator_.reset();
-    }
-  }
-
-  // Version counter is not shared when we replace a `Variable`'s tensor data
-  // by calling `set_data(...)`. The original version of the `Variable` is always preserved.
-  // See NOTE [ Version Counter Sharing ] for details.
-  //
-  // `var.set_data(new_data)` always ignores `var`'s `allow_tensor_metadata_change_`, because
-  // users need this API as an escape hatch for changing a tensor's metadata regardless of its
-  // `allow_tensor_metadata_change_` value, and the users are responsible for ensuring this is
-  // the behavior they want.
-  get()->shallow_copy_from(new_data.getIntrusivePtr());
-}
-
 DifferentiableViewMeta::DifferentiableViewMeta(at::TensorImpl* self_impl, Variable base, Edge gradient_edge)
     : Variable::AutogradMeta(self_impl, false, std::move(gradient_edge)) {
->>>>>>> 14716414
   base_ = std::move(base);
   TORCH_CHECK(base_.defined(), "base is undefined");
   if (base_.is_view()) {
@@ -127,85 +50,17 @@
   base_.reset();
 }
 
-<<<<<<< HEAD
 // In c++ file so we can access Node
 void _create_cpp_hook(const at::Tensor& self) {
-  auto &list = self.get_autograd_meta()->cpp_hooks_list_;
-  list.reset(new torch::autograd::CppHooksList());
-  std::unique_ptr<torch::autograd::FunctionPreHook> hook_ptr(new torch::autograd::CppFunctionPreHook(list, self.output_nr()));
-  self.clear_hooks();
-  self.add_hook(std::make_shared<torch::autograd::CppFunctionPreHook>(list, 0));
-  auto fn = self.grad_fn();
-=======
-const std::shared_ptr<Node>& Variable::grad_fn() const {
-  if (is_view()) {
-    auto diff_view_meta = static_cast<DifferentiableViewMeta*>(get_autograd_meta());
-    std::lock_guard<std::mutex> lock(diff_view_meta->mutex_);
-    if (!diff_view_meta->grad_fn_ && !diff_view_meta->base_.requires_grad()) {
-      return diff_view_meta->grad_fn_;
-    }
-    auto current_version = this->current_version();
-    if (diff_view_meta->attr_version != current_version) {
-      AT_ASSERT(diff_view_meta->output_nr_ == 0);
-      auto fn = std::make_shared<generated::AsStridedBackward>();
-      fn->self_geometry = at::TensorGeometry(diff_view_meta->base_);
-      fn->size = sizes().vec();
-      fn->stride = strides().vec();
-      fn->storage_offset = storage_offset();
-      fn->set_next_edges(collect_next_edges(diff_view_meta->base_));
-      fn->add_input_metadata(
-        diff_view_meta->base_.type()
-      , sizes() // Note: sizes(), not base_.sizes(), is intentional
-      , diff_view_meta->base_.device());
-      diff_view_meta->grad_fn_ = std::move(fn);
-      diff_view_meta->attr_version = current_version;
-    }
-    return diff_view_meta->grad_fn_;
-  } else {
-    return get_autograd_meta()->grad_fn_;
-  }
-}
-
-void Variable::rebase_history(Edge gradient_edge) {
-  AT_ASSERT(gradient_edge.function != nullptr);
-  if (is_view()) {
-    auto diff_view_meta = static_cast<DifferentiableViewMeta*>(get_autograd_meta());
-    AT_ASSERT(gradient_edge.input_nr == 0);
-    AT_ASSERT(gradient_edge.function);
-    TORCH_CHECK(
-        gradient_edge.function->num_inputs() == 1,
-        "Functions which modify views in-place must return a single Variable");
-    diff_view_meta->output_nr_ = gradient_edge.input_nr;
-    auto copy_slices = std::make_shared<CopySlices>(
-        diff_view_meta->base_, at::TensorGeometry(*this), std::move(gradient_edge.function));
-    diff_view_meta->base_.set_gradient_edge({std::move(copy_slices), 0});
-    grad_fn(); // trigger an update to the view's grad_fn
-  } else {
-    set_gradient_edge(std::move(gradient_edge));
-  }
-}
-
-void Variable::create_cpp_hook() {
   auto &list = get_autograd_meta()->cpp_hooks_list;
   list.reset(new hooks_list());
-  std::unique_ptr<FunctionPreHook> hook_ptr(new CppFunctionPreHook(list, output_nr()));
-  clear_hooks();
-  add_hook(std::make_shared<CppFunctionPreHook>(list, 0));
+  std::unique_ptr<FunctionPreHook> hook_ptr(new CppFunctionPreHook(list, self.output_nr()));
+  self.clear_hooks();
+  self.add_hook(std::make_shared<CppFunctionPreHook>(list, 0));
   auto fn = grad_fn();
->>>>>>> 14716414
   if (fn) {
     fn->add_pre_hook(std::move(hook_ptr));
   }
 }
 
-<<<<<<< HEAD
-=======
-void Variable::remove_hook(unsigned pos) {
-  auto &list = get_autograd_meta()->cpp_hooks_list;
-  TORCH_CHECK(list && pos < list->size() , "Invalid index, no hook at position ", pos);
-  // Hook will be ignored
-  (*list)[pos] = nullptr;
-}
->>>>>>> 14716414
-
 }} // namespace torch::autograd