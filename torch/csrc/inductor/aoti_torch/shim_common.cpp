#include <c10/core/DeviceType.h>
#include <c10/core/ScalarType.h>
#include <c10/util/Exception.h>
#include <torch/csrc/inductor/aoti_torch/c/shim.h>
<<<<<<< HEAD
#include <torch/csrc/inductor/aoti_torch/tensor_converter.h>
=======
#include <torch/csrc/inductor/aoti_torch/proxy_executor.h>
>>>>>>> 49d9078b
#include <torch/csrc/inductor/aoti_torch/utils.h>
#include <torch/csrc/inductor/inductor_ops.h>
#include <cstdint>
#include <cstdio>
#include <iostream>
#include <memory>

#ifndef AT_PER_OPERATOR_HEADERS
#include <ATen/Functions.h>
#else

#include <ATen/ops/_addmm_activation.h>
#include <ATen/ops/addmm.h>
#include <ATen/ops/as_strided.h>
#include <ATen/ops/bmm.h>
#include <ATen/ops/convolution.h>
#include <ATen/ops/empty_strided.h>
#include <ATen/ops/from_blob.h>
#include <ATen/ops/mm.h>

#endif

int32_t aoti_torch_device_type_cpu() {
  return (int32_t)c10::DeviceType::CPU;
}

int32_t aoti_torch_device_type_cuda() {
  return (int32_t)c10::DeviceType::CUDA;
}

int32_t aoti_torch_dtype_bfloat16() {
  return (int32_t)c10::ScalarType::BFloat16;
}

int32_t aoti_torch_dtype_float16() {
  return (int32_t)c10::ScalarType::Half;
}

int32_t aoti_torch_dtype_float32() {
  return (int32_t)c10::ScalarType::Float;
}

int32_t aoti_torch_dtype_float64() {
  return (int32_t)c10::ScalarType::Double;
}

int32_t aoti_torch_dtype_uint8() {
  return (int32_t)c10::ScalarType::Byte;
}

int32_t aoti_torch_dtype_int8() {
  return (int32_t)c10::ScalarType::Char;
}

int32_t aoti_torch_dtype_int16() {
  return (int32_t)c10::ScalarType::Short;
}

int32_t aoti_torch_dtype_int32() {
  return (int32_t)c10::ScalarType::Int;
}

int32_t aoti_torch_dtype_int64() {
  return (int32_t)c10::ScalarType::Long;
}

AOTITorchError aoti_torch_delete_tensor_object(AtenTensorHandle tensor) {
  AOTI_TORCH_CONVERT_EXCEPTION_TO_ERROR_CODE({
    at::Tensor* t =
        torch::aot_inductor::tensor_handle_to_tensor_pointer(tensor);
    delete t;
  });
}

AOTITorchError aoti_torch_get_data_ptr(void** ret, AtenTensorHandle tensor) {
  AOTI_TORCH_CONVERT_EXCEPTION_TO_ERROR_CODE({
    at::Tensor* t =
        torch::aot_inductor::tensor_handle_to_tensor_pointer(tensor);
    *ret = t->data_ptr();
  });
}

AOTITorchError aoti_torch_get_sizes(int64_t** ret, AtenTensorHandle tensor) {
  AOTI_TORCH_CONVERT_EXCEPTION_TO_ERROR_CODE({
    at::Tensor* t =
        torch::aot_inductor::tensor_handle_to_tensor_pointer(tensor);
    *ret = const_cast<int64_t*>(t->sizes().data());
  });
}

AOTITorchError aoti_torch_get_strides(int64_t** ret, AtenTensorHandle tensor) {
  AOTI_TORCH_CONVERT_EXCEPTION_TO_ERROR_CODE({
    at::Tensor* t =
        torch::aot_inductor::tensor_handle_to_tensor_pointer(tensor);
    *ret = const_cast<int64_t*>(t->strides().data());
  });
}

AOTITorchError aoti_torch__reinterpret_tensor(
    AtenTensorHandle* ret,
    AtenTensorHandle self,
    int64_t ndim,
    const int64_t* sizes_ptr,
    const int64_t* strides_ptr,
    int64_t offset_increment) {
  AOTI_TORCH_CONVERT_EXCEPTION_TO_ERROR_CODE({
    at::Tensor* self_tensor =
        torch::aot_inductor::tensor_handle_to_tensor_pointer(self);
    c10::IntArrayRef sizes(sizes_ptr, ndim);
    c10::IntArrayRef strides(strides_ptr, ndim);
    at::Tensor* out_tensor =
        new at::Tensor(torch::inductor::_reinterpret_tensor(
            *self_tensor, sizes, strides, offset_increment));
    *ret = torch::aot_inductor::tensor_pointer_to_tensor_handle(out_tensor);
  });
}

// TODO: implement a more efficient version instead of calling into aten
AOTITorchError aoti_torch_empty_strided(
    AtenTensorHandle* ret,
    int64_t ndim,
    const int64_t* sizes_ptr,
    const int64_t* strides_ptr,
    int32_t dtype,
    int32_t device_type,
    int32_t device_index) {
  AOTI_TORCH_CONVERT_EXCEPTION_TO_ERROR_CODE({
    c10::IntArrayRef sizes(sizes_ptr, ndim);
    c10::IntArrayRef strides(strides_ptr, ndim);
    c10::Device device{
        static_cast<c10::DeviceType>(device_type),
        static_cast<c10::DeviceIndex>(device_index)};
    c10::TensorOptions options = c10::TensorOptions().device(device).dtype(
        static_cast<c10::ScalarType>(dtype));
    at::Tensor* out_tensor =
        new at::Tensor(at::empty_strided(sizes, strides, options));
    *ret = torch::aot_inductor::tensor_pointer_to_tensor_handle(out_tensor);
  });
}

AOTITorchError aoti_torch_tensor_from_blob(
    AtenTensorHandle* ret,
    void* data,
    int64_t ndim,
    const int64_t* sizes_ptr,
    const int64_t* strides_ptr,
    int64_t storage_offset,
    int32_t dtype,
    int32_t device_type,
    int32_t device_index) {
  AOTI_TORCH_CONVERT_EXCEPTION_TO_ERROR_CODE({
    c10::IntArrayRef sizes(sizes_ptr, ndim);
    c10::IntArrayRef strides(strides_ptr, ndim);
    c10::Device device{
        static_cast<c10::DeviceType>(device_type),
        static_cast<c10::DeviceIndex>(device_index)};
    c10::TensorOptions options = c10::TensorOptions().device(device).dtype(
        static_cast<c10::ScalarType>(dtype));
    at::Tensor* out_tensor = new at::Tensor(at::for_blob(data, sizes)
                                                .strides(strides)
                                                .storage_offset(storage_offset)
                                                .options(options)
                                                .make_tensor());
    *ret = torch::aot_inductor::tensor_pointer_to_tensor_handle(out_tensor);
  });
}

// TODO: implement a more efficient version instead of calling into aten
AOTITorchError aoti_torch_tensor_copy_(
    AtenTensorHandle src,
    AtenTensorHandle dst) {
  AOTI_TORCH_CONVERT_EXCEPTION_TO_ERROR_CODE({
    at::Tensor* src_tensor =
        torch::aot_inductor::tensor_handle_to_tensor_pointer(src);
    at::Tensor* dst_tensor =
        torch::aot_inductor::tensor_handle_to_tensor_pointer(dst);
    dst_tensor->copy_(*src_tensor);
  });
}

// TODO: implement a more efficient version instead of calling into aten
AOTITorchError aoti_torch_addmm_out(
    AtenTensorHandle out,
    AtenTensorHandle self,
    AtenTensorHandle mat1,
    AtenTensorHandle mat2,
    float beta,
    float alpha) {
  AOTI_TORCH_CONVERT_EXCEPTION_TO_ERROR_CODE({
    at::Tensor* out_tensor =
        torch::aot_inductor::tensor_handle_to_tensor_pointer(out);
    at::Tensor* self_tensor =
        torch::aot_inductor::tensor_handle_to_tensor_pointer(self);
    at::Tensor* mat1_tensor =
        torch::aot_inductor::tensor_handle_to_tensor_pointer(mat1);
    at::Tensor* mat2_tensor =
        torch::aot_inductor::tensor_handle_to_tensor_pointer(mat2);
    at::addmm_out(
        *out_tensor, *self_tensor, *mat1_tensor, *mat2_tensor, beta, alpha);
  });
}

// TODO: implement a more efficient version instead of calling into aten
AOTITorchError aoti_torch_bmm_out(
    AtenTensorHandle out,
    AtenTensorHandle self,
    AtenTensorHandle mat2) {
  AOTI_TORCH_CONVERT_EXCEPTION_TO_ERROR_CODE({
    at::Tensor* out_tensor =
        torch::aot_inductor::tensor_handle_to_tensor_pointer(out);
    at::Tensor* self_tensor =
        torch::aot_inductor::tensor_handle_to_tensor_pointer(self);
    at::Tensor* mat2_tensor =
        torch::aot_inductor::tensor_handle_to_tensor_pointer(mat2);
    at::bmm_out(*out_tensor, *self_tensor, *mat2_tensor);
  });
}

// TODO: implement a more efficient version instead of calling into aten
AOTITorchError aoti_torch_mm_out(
    AtenTensorHandle out,
    AtenTensorHandle self,
    AtenTensorHandle mat2) {
  AOTI_TORCH_CONVERT_EXCEPTION_TO_ERROR_CODE({
    at::Tensor* out_tensor =
        torch::aot_inductor::tensor_handle_to_tensor_pointer(out);
    at::Tensor* self_tensor =
        torch::aot_inductor::tensor_handle_to_tensor_pointer(self);
    at::Tensor* mat2_tensor =
        torch::aot_inductor::tensor_handle_to_tensor_pointer(mat2);
    at::mm_out(*out_tensor, *self_tensor, *mat2_tensor);
  });
}

// ProxyExecutor
AOTITorchError aoti_torch_proxy_executor_call_function(
    AOTIProxyExecutorHandle proxy_executor,
    int extern_node_index,
    int num_ints,
    int64_t* flatten_int_args,
    int num_tensors,
    void** flatten_tensor_args) {
  AOTI_TORCH_CONVERT_EXCEPTION_TO_ERROR_CODE({
    ProxyExecutor* executor = reinterpret_cast<ProxyExecutor*>(proxy_executor);
    executor->call_function(
        extern_node_index,
        num_ints,
        flatten_int_args,
        num_tensors,
        flatten_tensor_args);
  });
}<|MERGE_RESOLUTION|>--- conflicted
+++ resolved
@@ -2,11 +2,8 @@
 #include <c10/core/ScalarType.h>
 #include <c10/util/Exception.h>
 #include <torch/csrc/inductor/aoti_torch/c/shim.h>
-<<<<<<< HEAD
+#include <torch/csrc/inductor/aoti_torch/proxy_executor.h>
 #include <torch/csrc/inductor/aoti_torch/tensor_converter.h>
-=======
-#include <torch/csrc/inductor/aoti_torch/proxy_executor.h>
->>>>>>> 49d9078b
 #include <torch/csrc/inductor/aoti_torch/utils.h>
 #include <torch/csrc/inductor/inductor_ops.h>
 #include <cstdint>
@@ -29,6 +26,8 @@
 
 #endif
 
+using namespace torch::aot_inductor;
+
 int32_t aoti_torch_device_type_cpu() {
   return (int32_t)c10::DeviceType::CPU;
 }
@@ -75,32 +74,28 @@
 
 AOTITorchError aoti_torch_delete_tensor_object(AtenTensorHandle tensor) {
   AOTI_TORCH_CONVERT_EXCEPTION_TO_ERROR_CODE({
-    at::Tensor* t =
-        torch::aot_inductor::tensor_handle_to_tensor_pointer(tensor);
+    at::Tensor* t = tensor_handle_to_tensor_pointer(tensor);
     delete t;
   });
 }
 
 AOTITorchError aoti_torch_get_data_ptr(void** ret, AtenTensorHandle tensor) {
   AOTI_TORCH_CONVERT_EXCEPTION_TO_ERROR_CODE({
-    at::Tensor* t =
-        torch::aot_inductor::tensor_handle_to_tensor_pointer(tensor);
+    at::Tensor* t = tensor_handle_to_tensor_pointer(tensor);
     *ret = t->data_ptr();
   });
 }
 
 AOTITorchError aoti_torch_get_sizes(int64_t** ret, AtenTensorHandle tensor) {
   AOTI_TORCH_CONVERT_EXCEPTION_TO_ERROR_CODE({
-    at::Tensor* t =
-        torch::aot_inductor::tensor_handle_to_tensor_pointer(tensor);
+    at::Tensor* t = tensor_handle_to_tensor_pointer(tensor);
     *ret = const_cast<int64_t*>(t->sizes().data());
   });
 }
 
 AOTITorchError aoti_torch_get_strides(int64_t** ret, AtenTensorHandle tensor) {
   AOTI_TORCH_CONVERT_EXCEPTION_TO_ERROR_CODE({
-    at::Tensor* t =
-        torch::aot_inductor::tensor_handle_to_tensor_pointer(tensor);
+    at::Tensor* t = tensor_handle_to_tensor_pointer(tensor);
     *ret = const_cast<int64_t*>(t->strides().data());
   });
 }
@@ -113,14 +108,13 @@
     const int64_t* strides_ptr,
     int64_t offset_increment) {
   AOTI_TORCH_CONVERT_EXCEPTION_TO_ERROR_CODE({
-    at::Tensor* self_tensor =
-        torch::aot_inductor::tensor_handle_to_tensor_pointer(self);
+    at::Tensor* self_tensor = tensor_handle_to_tensor_pointer(self);
     c10::IntArrayRef sizes(sizes_ptr, ndim);
     c10::IntArrayRef strides(strides_ptr, ndim);
     at::Tensor* out_tensor =
         new at::Tensor(torch::inductor::_reinterpret_tensor(
             *self_tensor, sizes, strides, offset_increment));
-    *ret = torch::aot_inductor::tensor_pointer_to_tensor_handle(out_tensor);
+    *ret = tensor_pointer_to_tensor_handle(out_tensor);
   });
 }
 
@@ -143,11 +137,11 @@
         static_cast<c10::ScalarType>(dtype));
     at::Tensor* out_tensor =
         new at::Tensor(at::empty_strided(sizes, strides, options));
-    *ret = torch::aot_inductor::tensor_pointer_to_tensor_handle(out_tensor);
-  });
-}
-
-AOTITorchError aoti_torch_tensor_from_blob(
+    *ret = tensor_pointer_to_tensor_handle(out_tensor);
+  });
+}
+
+AOTITorchError aoti_torch_create_tensor_from_blob(
     AtenTensorHandle* ret,
     void* data,
     int64_t ndim,
@@ -170,7 +164,7 @@
                                                 .storage_offset(storage_offset)
                                                 .options(options)
                                                 .make_tensor());
-    *ret = torch::aot_inductor::tensor_pointer_to_tensor_handle(out_tensor);
+    *ret = tensor_pointer_to_tensor_handle(out_tensor);
   });
 }
 
@@ -179,10 +173,8 @@
     AtenTensorHandle src,
     AtenTensorHandle dst) {
   AOTI_TORCH_CONVERT_EXCEPTION_TO_ERROR_CODE({
-    at::Tensor* src_tensor =
-        torch::aot_inductor::tensor_handle_to_tensor_pointer(src);
-    at::Tensor* dst_tensor =
-        torch::aot_inductor::tensor_handle_to_tensor_pointer(dst);
+    at::Tensor* src_tensor = tensor_handle_to_tensor_pointer(src);
+    at::Tensor* dst_tensor = tensor_handle_to_tensor_pointer(dst);
     dst_tensor->copy_(*src_tensor);
   });
 }
@@ -196,14 +188,10 @@
     float beta,
     float alpha) {
   AOTI_TORCH_CONVERT_EXCEPTION_TO_ERROR_CODE({
-    at::Tensor* out_tensor =
-        torch::aot_inductor::tensor_handle_to_tensor_pointer(out);
-    at::Tensor* self_tensor =
-        torch::aot_inductor::tensor_handle_to_tensor_pointer(self);
-    at::Tensor* mat1_tensor =
-        torch::aot_inductor::tensor_handle_to_tensor_pointer(mat1);
-    at::Tensor* mat2_tensor =
-        torch::aot_inductor::tensor_handle_to_tensor_pointer(mat2);
+    at::Tensor* out_tensor = tensor_handle_to_tensor_pointer(out);
+    at::Tensor* self_tensor = tensor_handle_to_tensor_pointer(self);
+    at::Tensor* mat1_tensor = tensor_handle_to_tensor_pointer(mat1);
+    at::Tensor* mat2_tensor = tensor_handle_to_tensor_pointer(mat2);
     at::addmm_out(
         *out_tensor, *self_tensor, *mat1_tensor, *mat2_tensor, beta, alpha);
   });
@@ -215,12 +203,9 @@
     AtenTensorHandle self,
     AtenTensorHandle mat2) {
   AOTI_TORCH_CONVERT_EXCEPTION_TO_ERROR_CODE({
-    at::Tensor* out_tensor =
-        torch::aot_inductor::tensor_handle_to_tensor_pointer(out);
-    at::Tensor* self_tensor =
-        torch::aot_inductor::tensor_handle_to_tensor_pointer(self);
-    at::Tensor* mat2_tensor =
-        torch::aot_inductor::tensor_handle_to_tensor_pointer(mat2);
+    at::Tensor* out_tensor = tensor_handle_to_tensor_pointer(out);
+    at::Tensor* self_tensor = tensor_handle_to_tensor_pointer(self);
+    at::Tensor* mat2_tensor = tensor_handle_to_tensor_pointer(mat2);
     at::bmm_out(*out_tensor, *self_tensor, *mat2_tensor);
   });
 }
@@ -231,12 +216,9 @@
     AtenTensorHandle self,
     AtenTensorHandle mat2) {
   AOTI_TORCH_CONVERT_EXCEPTION_TO_ERROR_CODE({
-    at::Tensor* out_tensor =
-        torch::aot_inductor::tensor_handle_to_tensor_pointer(out);
-    at::Tensor* self_tensor =
-        torch::aot_inductor::tensor_handle_to_tensor_pointer(self);
-    at::Tensor* mat2_tensor =
-        torch::aot_inductor::tensor_handle_to_tensor_pointer(mat2);
+    at::Tensor* out_tensor = tensor_handle_to_tensor_pointer(out);
+    at::Tensor* self_tensor = tensor_handle_to_tensor_pointer(self);
+    at::Tensor* mat2_tensor = tensor_handle_to_tensor_pointer(mat2);
     at::mm_out(*out_tensor, *self_tensor, *mat2_tensor);
   });
 }
