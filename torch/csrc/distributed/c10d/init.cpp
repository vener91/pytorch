--- conflicted
+++ resolved
@@ -313,11 +313,7 @@
   }
 }
 
-<<<<<<< HEAD
-void enable_c10d_python_hooks(int pipe) {
-=======
 void enable_python_event_collection(int pipe) {
->>>>>>> c1511633
   sync_pipe = pipe;
   event_queue_enabled.store(true);
   ::c10d::register_collective_callback(enqueue_event_for_python);
@@ -349,11 +345,6 @@
   data["timestamp"] = evt.timestamp;
   data["duration"] = evt.duration_ms.value_or(-1);
   data["drop_count"] = evt.drop_count;
-<<<<<<< HEAD
-  if (evt.error_message)
-    data["error_message"] = evt.error_message.value();
-=======
->>>>>>> c1511633
 
   return std::move(data);
 }
@@ -738,11 +729,7 @@
           ``TORCH_DISTRIBUTED_DEBUG`` environment variable.)")
       .def(
           "_enable_event_collection",
-<<<<<<< HEAD
-          &enable_c10d_python_hooks,
-=======
           &enable_python_event_collection,
->>>>>>> c1511633
           "(Enables events collection).",
           py::call_guard<py::gil_scoped_release>())
       .def(
