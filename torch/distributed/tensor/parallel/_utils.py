--- conflicted
+++ resolved
@@ -1,14 +1,16 @@
 import functools
 import warnings
-from typing import Any, Callable, Tuple, Optional, Union
+from typing import Callable, Tuple, Optional, Union
 
 import torch
 from torch.distributed._tensor import DeviceMesh, DTensor
-<<<<<<< HEAD
+from torch.distributed._tensor.device_mesh import mesh_resources
 from torch.distributed._tensor.placement_types import Placement
-=======
-from torch.distributed._tensor.device_mesh import mesh_resources
->>>>>>> 35750bf9
+try:
+    from torch._dynamo.external_utils import is_compiling as is_torchdynamo_compiling
+except Exception:
+    def is_torchdynamo_compiling():  # type: ignore[misc]
+        return False
 
 _PrepareInputType = Callable[
     [Union[torch.Tensor, DTensor], Optional[DeviceMesh], Optional[int]], DTensor
@@ -20,24 +22,16 @@
 
 LayoutsType = Union[Placement, Tuple[Placement, ...]]
 
-def _deprecate_warnings(
-    extra_msg: str,
-) -> Callable[[Any], Optional[Any]]:
+def _deprecate_warnings(func_name: str, extra_msg: str) -> None:
     """
     Inject common validation logics for `_prepare_input` funcs via this
     decorator, including verifying that input needs to be either
     a :class:`Tensor` or :class:`DTensor` and only 1D :class:`DeviceMesh`
     is passed in.
     """
-
-    def decorator(func):
-        @functools.wraps(func)
-        def wrapper(*args, **kwargs):  # pyre-ignore[2, 3]
-            func_name = func.__name__
-            warnings.warn(f"{func_name} is deprecated and will be removed soon. {extra_msg}")
-            return func(*args, **kwargs)
-        return wrapper
-    return decorator
+    # TODO: Will follow up with dynamo POC to make warnings.warn working with dynamo.
+    if not is_torchdynamo_compiling():
+        warnings.warn(f"{func_name} is deprecated and will be removed soon. {extra_msg}")
 
 
 def _prepare_input_validate(
