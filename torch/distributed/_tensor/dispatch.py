--- conflicted
+++ resolved
@@ -10,13 +10,10 @@
 import torch.distributed._tensor.random as random
 from torch.distributed._tensor.device_mesh import DeviceMesh
 from torch.distributed._tensor.op_schema import (
-<<<<<<< HEAD
     _is_inplace_op,
     _is_out_variant_op,
-=======
     ArgsType,
     KwargsType,
->>>>>>> 2da43dd7
     OpInfo,
     OpSchema,
     OutputSharding,
@@ -285,11 +282,7 @@
         )
         out_dts = []
         spec_idx = 0
-<<<<<<< HEAD
         for arg in op_call._schema.arguments:
-=======
-        for arg in op_info.schema.func_schema.arguments:
->>>>>>> 2da43dd7
             if arg.is_out:
                 out_dt = cast(dtensor.DTensor, kwargs[arg.name])
                 out_dt._spec = cast(DTensorSpec, output_specs[spec_idx])
