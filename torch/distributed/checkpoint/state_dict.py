--- conflicted
+++ resolved
@@ -638,8 +638,6 @@
         model (nn.Module): the nn.Module to the model.
         optimizers (Union[None, Optimizer, Iterable[Optimizer]]):
             The optimizers that are used to optimize ``model``.
-<<<<<<< HEAD
-=======
         model_state_dict: (Union[
             None, Dict[nn.Module, Dict[str, ValueType]], Dict[str, ValueType]]):
            the model state_dict to load. If the key of the ``model_state_dict``
@@ -648,11 +646,6 @@
            the prefix of the submodule will be append to the state_dict.
         optim_state_dict: Optional[OptimizerStateType]:
             the optimizer state_dict to load.
-        model_only (bool): if model_only is True, only the model state_dict will
-            be loaded (default: False)
-        optim_only (bool): if optim_only is True, only the optimizer state_dict
-            will be loaded (default: False)
->>>>>>> 645c3df2
         options (StateDictOptions): the options to control how
             model state_dict and optimizer state_dict should be loaded. See
             `StateDictOptions` for the details.
