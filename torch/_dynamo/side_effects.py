import collections
import inspect
from typing import Any, Dict, List, Optional

import torch.nn

from . import utils, variables
from .bytecode_transformation import (
    create_call_function,
    create_call_method,
    create_instruction,
)
from .codegen import PyCodegen
from .exc import unimplemented
from .source import LocalSource, Source
from .utils import nn_module_new, object_new
from .variables.base import (
    is_side_effect_safe,
    MutableLocalBase,
    MutableLocalSource,
    VariableTracker,
)


class MutableSideEffects(MutableLocalBase):
    """
    VariableTracker.mutable_local marker to indicate a list passed as
    an input that if we mutate we need to re-apply those mutations after
    the graph runs.
    """

    def __init__(self, source: Source, is_modified: bool = False):
        super().__init__(MutableLocalSource.Existing)
        self.source = source
        self.is_modified = is_modified


class AttributeMutation(MutableLocalBase):
    """
    VariableTracker.mutable_local marker to track changes to attributes
    """

    def __init__(self, typ: MutableLocalSource, source: Source):
        super().__init__(typ)
        self.source = source


class AttributeMutationExisting(AttributeMutation):
    def __init__(self, source: Source):
        super().__init__(MutableLocalSource.Existing, source)
        self.source = source


class AttributeMutationNew(AttributeMutation):
    def __init__(self, source: Source, cls_source: Source):
        super().__init__(MutableLocalSource.Local, source)
        self.cls_source = cls_source


class SideEffects:
    """
    Track side effects (list mutation, setattr, etc) that need to be
    applied after an FX graph is run.
    """

    id_to_variable: Dict[int, VariableTracker]
    store_attr_mutations: Dict[AttributeMutation, Dict[str, VariableTracker]]
    keepalive: List[Any]

    def __init__(
        self,
        id_to_variable=None,
        store_attr_mutations=None,
        keepalive=None,
        save_for_backward=None,
        tensor_hooks=None,
    ):
        super().__init__()
        self.id_to_variable = id_to_variable or collections.OrderedDict()
        self.store_attr_mutations = store_attr_mutations or collections.OrderedDict()
        self.keepalive = keepalive or []
        self.save_for_backward = save_for_backward or []
        self.tensor_hooks = tensor_hooks or []

    def __eq__(self, other: object) -> bool:
        assert isinstance(other, SideEffects)
        # NB: do NOT test keepalive
        return (
            self.id_to_variable == other.id_to_variable
            and self.store_attr_mutations == other.store_attr_mutations
            and self.save_for_backward == other.save_for_backward
            and self.tensor_hooks == other.tensor_hooks
        )

    def diff(self, other: "SideEffects") -> Optional[str]:
        if self.id_to_variable != other.id_to_variable:
            sk_itv = self.id_to_variable.keys()
            ok_itv = other.id_to_variable.keys()
            if sk_itv != ok_itv:
                return f"id_to_variable keys: {sk_itv} != {ok_itv}"
            # Feel free to augment this with more fancy diffing logic
            # if needed for debugging
            return "id_to_variable: unknown diff"
        elif self.store_attr_mutations != other.store_attr_mutations:
            sk_sam = self.store_attr_mutations.keys()
            ok_sam = other.store_attr_mutations.keys()
            if sk_sam != ok_sam:
                return f"store_attr_mutations keys: {sk_sam} != {ok_sam}"
            return "store_attr_mutations: unknown diff"
        elif self.save_for_backward != other.save_for_backward:
            return "save_for_backward"
        else:
            return None

    def clone(self):
        """Create a shallow copy"""
        return self.__class__(
            id_to_variable=collections.OrderedDict(self.id_to_variable),
            store_attr_mutations=collections.OrderedDict(
                (k, collections.OrderedDict(v))
                for k, v in self.store_attr_mutations.items()
            ),
            keepalive=list(self.keepalive),
            save_for_backward=self.save_for_backward,
            tensor_hooks=self.tensor_hooks,
        )

    def apply(self, fn, cache=None, skip_fn=lambda _: False):
        if cache is None:
            cache = dict()

        self.id_to_variable = collections.OrderedDict(
            (k, VariableTracker.apply(fn, v, cache, skip_fn))
            for k, v in self.id_to_variable.items()
        )
        self.store_attr_mutations = collections.OrderedDict(
            (k, VariableTracker.apply(fn, v, cache, skip_fn))
            for k, v in self.store_attr_mutations.items()
        )
        self.save_for_backward = VariableTracker.apply(
            fn, self.save_for_backward, cache, skip_fn
        )
        self.tensor_hooks = VariableTracker.apply(fn, self.tensor_hooks, cache, skip_fn)

    def __contains__(self, item):
        return id(item) in self.id_to_variable

    def __getitem__(self, item):
        return self.id_to_variable[id(item)]

    def check_allowed_side_effect(self, item):
        from torch._dynamo.variables.misc import AutogradFunctionContextVariable

        # People do things like self.dim = dim inside autograd.Function.
        # These are benign.
        if isinstance(item, AutogradFunctionContextVariable):
            return True
        if not is_side_effect_safe(item.mutable_local):
            unimplemented(
                "HigherOrderOperator: Mutating a variable not in the current scope (SideEffects)"
            )

    def store_attr(self, item: VariableTracker, name: str, value: VariableTracker):
        assert self.is_attribute_mutation(item)
        self.check_allowed_side_effect(item)
        if item.mutable_local not in self.store_attr_mutations:
            self.store_attr_mutations[item.mutable_local] = collections.OrderedDict()
        self.store_attr_mutations[item.mutable_local][name] = value

    def load_attr(self, item, name, deleted_ok=False):
        assert self.is_attribute_mutation(item)
        result = self.store_attr_mutations[item.mutable_local][name]
        if not deleted_ok and isinstance(result, variables.DeletedVariable):
            unimplemented("read deleted attribute")
        return result

    def store_cell(self, cellvar, value):
        assert isinstance(cellvar, variables.NewCellVariable)
        assert isinstance(value, variables.VariableTracker)
        self.store_attr(cellvar, "cell_contents", value)

    def load_cell(self, cellvar):
        assert isinstance(cellvar, variables.NewCellVariable)
        return self.load_attr(cellvar, "cell_contents")

    def load_global(self, gvar: VariableTracker, name: str):
        assert isinstance(gvar, variables.VariableTracker)
        return self.load_attr(gvar, name)

    def store_global(self, gvar: VariableTracker, name: str, value: VariableTracker):
        assert isinstance(gvar, variables.VariableTracker)
        assert isinstance(value, variables.VariableTracker)
        self.store_attr(gvar, name, value)

    @staticmethod
    def cls_supports_mutation_side_effects(cls):
        return inspect.getattr_static(cls, "__setattr__", None) in (
            object.__setattr__,
            torch.nn.Module.__setattr__,
        )

    def is_attribute_mutation(self, item):
        return isinstance(item.mutable_local, AttributeMutation)

    def has_pending_mutation(self, item):
        return self.is_attribute_mutation(item) and bool(
            self.store_attr_mutations.get(item.mutable_local)
        )

    def is_modified(self, item):
        if isinstance(item.mutable_local, AttributeMutationNew):
            return True
        if self.is_attribute_mutation(item):
            return item.mutable_local in self.store_attr_mutations
        return item.mutable_local.is_modified

    def _track_obj(
        self,
        source: Source,
        item: Any,
        variable: VariableTracker,
        mutable_cls=MutableSideEffects,
    ):
        """Start tracking a new variable for mutation"""
        variable = variable.clone(mutable_local=mutable_cls(source), source=source)
        self.id_to_variable[id(item)] = variable
        self.keepalive.append(item)
        return variable

    track_list = _track_obj
    track_dict = _track_obj

    def track_object_existing(
        self,
        source: Source,
        item: Any,
        variable: VariableTracker,
    ):
        return self._track_obj(
            source, item, variable, mutable_cls=AttributeMutationExisting
        )

    def track_object_new(
        self,
        cls_source: Source,
        user_cls: Any,
        variable_cls: Any,
        options,
    ):
        if user_cls is torch.autograd.function.FunctionCtx:
            obj = torch.autograd.Function()
        elif issubclass(user_cls, torch.nn.Module):
            obj = nn_module_new(user_cls)
        else:
            obj = object_new(user_cls)
        variable = variable_cls(
            obj,
            mutable_local=AttributeMutationNew(None, cls_source),
            **options,
        )
        self.id_to_variable[id(obj)] = variable
        self.keepalive.append(obj)
        return variable

    def track_cell_new(
        self,
    ):
        obj = object()
        variable = variables.NewCellVariable(
            mutable_local=AttributeMutationNew(None, None),
        )
        self.id_to_variable[id(obj)] = variable
        self.keepalive.append(obj)
        return variable

    def track_cell_existing(self, source: Source, item: Any):
        variable = variables.NewCellVariable(
            mutable_local=AttributeMutationExisting(source),
        )
        self.id_to_variable[id(item)] = variable
        self.keepalive.append(item)
        return variable

    def track_global_existing(self, source: Source, item: Any):
        variable = variables.NewGlobalVariable(
            mutable_local=AttributeMutationExisting(source),
        )
        self.id_to_variable[id(item)] = variable
        self.keepalive.append(item)
        return variable

    def track_save_for_backward(self, ctx, args):
        assert isinstance(ctx, variables.AutogradFunctionContextVariable)
        self.save_for_backward.append((ctx, args))

    def prune_dead_object_new(self, tx):
        live_new_objects = set()
        skip_obj = None

        def visit(var: VariableTracker):
            if (
                isinstance(var.mutable_local, AttributeMutationNew)
                and var.mutable_local is not skip_obj
            ):
                live_new_objects.add(var.mutable_local)
            return var

        def is_live(var: VariableTracker):
            if isinstance(var, AttributeMutationNew):
                return var in live_new_objects
            if isinstance(var, VariableTracker):
                return is_live(var.mutable_local)
            return True

        VariableTracker.apply(visit, (tx.stack, tx.symbolic_locals))
        for var in self.id_to_variable.values():
            if not isinstance(var.mutable_local, AttributeMutationNew):
                VariableTracker.apply(visit, var)

        for skip_obj, setattrs in self.store_attr_mutations.items():
            VariableTracker.apply(visit, setattrs)

        self.id_to_variable = collections.OrderedDict(
            (k, v) for k, v in self.id_to_variable.items() if is_live(v)
        )
        self.store_attr_mutations = collections.OrderedDict(
            (k, v) for k, v in self.store_attr_mutations.items() if is_live(k)
        )

    def mutation(self, oldvar, newvar):
        self.check_allowed_side_effect(oldvar)
        return newvar.clone(
            mutable_local=MutableSideEffects(oldvar.mutable_local.source, True)
        )

    def _get_modified_vars(self):
        return [var for var in self.id_to_variable.values() if self.is_modified(var)]

    def codegen_save_tempvars(self, cg: PyCodegen):
        for var in self._get_modified_vars():
            if isinstance(
                var.mutable_local, (AttributeMutationExisting, AttributeMutationNew)
            ) and isinstance(var, variables.NewCellVariable):
                cg.load_import_from(utils.__name__, "make_cell")
                cg.extend_output(create_call_function(0, True))
                cg.add_cache(var)
                if isinstance(var.mutable_local, AttributeMutationNew):
                    var.mutable_local.source = LocalSource(cg.tempvars[var])
            elif isinstance(var.mutable_local, AttributeMutationNew):
                if isinstance(var, variables.AutogradFunctionContextVariable):
                    unimplemented("AutogradFunctionContextVariable escaped")
                if "__call_nn_module_init" in self.store_attr_mutations.get(
                    var.mutable_local, {}
                ):
                    assert isinstance(var, variables.UnspecializedNNModuleVariable)
                    cg.load_import_from(utils.__name__, "nn_module_new")
                else:
                    cg.load_import_from(utils.__name__, "object_new")
                cg(var.mutable_local.cls_source)
                cg.extend_output(create_call_function(1, True))
                cg.add_cache(var)
                var.mutable_local.source = LocalSource(cg.tempvars[var])
            elif var in cg.tempvars:
                assert cg.tempvars.get(var) is None
                # subsequent usage should point to the original variable
                cg(var.mutable_local.source)
                cg.add_cache(var)

        for ctx, args in self.save_for_backward:
            cg(ctx.source)
            cg.extend_output(
                [create_instruction("LOAD_METHOD", argval="save_for_backward")]
            )
            for arg in args:
                cg(arg)
            cg.extend_output(
                [
                    *create_call_method(len(args)),
                    create_instruction("POP_TOP"),
                ]
            )

    def register_hook(self, tensor, hook, handle):
        self.tensor_hooks.append((tensor, hook, handle))

    def codegen_hooks(self, cg):
        for (
            tensor,
            hook,
            handle,
        ) in self.tensor_hooks:
            # Note: [On tensor.register_hook]
            #
            # register_hook on a tensor, AKA backward hooks, have slightly nuanced differences in how they are implemented
            # when it comes to hooks on objects with sources (inputs, params) vs objects without sources (intermediaries).
            #
            # For tensors with a source, we bypass direct inclusion of register_hook calls in the graph.
            # Instead, these are tracked and stashed as a global variable, enabling their association with tensors in
            # the residuals. During dynamo's frame creation, these hooks are invoked seamlessly on known reconstructible/fetch-able
            # tensors. Because a source indicates knowledge of this object outside the torch compile region, and
            # because we are running residuals firmly before .backward() can be run, it is sound to invoke
            # `register_hook` on a known tensor.
            #
            # For tensors without a source, the behavior is similar to the above case, except instead of doing the register_hook
            # call in residuals, we write a register_hook call to the graph. As fx does not understand function
            # argument, we manually lift the argument up to an input, and use that to register hooks.
            # This is done so that we can preserve the hook registration without graph breaking.
            #
            # Handling the Handle: When a user retains the register_hook result in a handle, we intercept the
            # STORE_FAST operation to record the user-designated local variable name. This ensures the reconstructed
            # bytecode retains this name. If no handle is defined, we simply pop the generated value to keep the
            # stack intact.
            #
            # Dynamo Tensor Hooks Workflow:
            # - Functions passed to register_hook are lifted globally.
            # - For tensors with sources:
            #   - In the "side_effects" phase of codegen, we iterate over tensors with hooks to:
            #     - Generate the tensor.
            #     - Issue a register_hook call on the tensor, linking to the globally stored function.
            #     - Incorporate a handle if one was established in the eager phase.
            #  - For tensors without sources:
<<<<<<< HEAD
            #    - We don't generate any instructions for registering a hook.
            #    - We lift the fn up as an input.
            #    - We then manually insert a register_hook call into the graph.
            # - The handle's exact user-specified name, "last_seen_name", is discerned and associated during STORE_FAST.
            if tensor.source:
                cg(tensor)
                cg.extend_output([cg.create_load_attr("register_hook")])
                cg(hook)
                cg.extend_output(create_call_function(1, True))
                if hasattr(handle, "last_seen_name") and handle.last_seen_name:
                    # register_hook stored with variable name assigned to the handle
                    cg.extend_output(
                        [create_instruction("STORE_FAST", argval=handle.last_seen_name)]
                    )
                else:
                    # register_hook stored w/o a variable name assigned to the handle
                    cg.extend_output([create_instruction("POP_TOP")])
=======
            #    - We graph break
            # - The handle's exact user-specified name, "user_code_variable_name", is discerned and associated during STORE_FAST.
            assert tensor.source, "Hooks on non input tensors NYI - should not get here"
            cg(tensor)
            cg.extend_output([cg.create_load_attr("register_hook")])
            cg(hook)
            cg.extend_output(create_call_function(1, True))
            # Let's go over how handles work.
            #
            # A handle is created from invoking `register_hook` on a tensor. A handle can be referenced at any
            # time after that, or never. In dynamo, we track and associate a name with a handle (user_code_variable_name) to
            # determine if a handle is accessed. If a handle has no user_code_variable_name, we just pop the produced value
            # off the top of the stack, discarding the handle.
            #
            # If a handle is seen, we store it under that name. This is extremely important, because, the handle
            # can be generated at any time after this point, and can be generated multiple times! If we were to defer
            # actual codegen of the handle object until we saw a codegen call to it - then we would end up generating multiple
            # register_hook calls, which is incorrect. This turns the codegen reconstruct(handle) call for the handle into
            # esentially a lookup.
            if (
                hasattr(handle, "user_code_variable_name")
                and handle.user_code_variable_name
            ):
                # register_hook stored with variable name assigned to the handle
                cg.extend_output([cg.create_store(handle.user_code_variable_name)])
>>>>>>> 5df6d5fb
            else:
                if (
                    handle.as_global
                    and hasattr(handle, "last_seen_name")
                    and handle.last_seen_name
                ):
                    cg(handle)
                    cg.extend_output(
                        [create_instruction("STORE_FAST", argval=handle.last_seen_name)]
                    )

    def codegen_update_mutated(self, cg: PyCodegen):
        suffixes = []
        for var in self._get_modified_vars():
            if isinstance(var, variables.ListVariable):
                # old[:] = new
                cg(var, allow_cache=False)
                cg(var.mutable_local.source)
                cg.extend_output(
                    [
                        cg.create_load_const(None),
                        cg.create_load_const(None),
                        create_instruction("BUILD_SLICE", arg=2),
                    ]
                )
                suffixes.append([create_instruction("STORE_SUBSCR")])
            elif isinstance(var, variables.ConstDictVariable):
                cg.tx.output.update_co_names("clear")
                cg.tx.output.update_co_names("update")

                cg(var.mutable_local.source)
                cg.extend_output([create_instruction("LOAD_METHOD", argval="update")])
                cg(var, allow_cache=False)

                cg(var.mutable_local.source)
                cg.extend_output([create_instruction("LOAD_METHOD", argval="clear")])

                suffixes.append(
                    [
                        *create_call_method(0),  # clear
                        create_instruction("POP_TOP"),
                        *create_call_method(1),  # update
                        create_instruction("POP_TOP"),
                    ]
                )
            elif self.is_attribute_mutation(var):
                for name, value in self.store_attr_mutations.get(
                    var.mutable_local, {}
                ).items():
                    if isinstance(var, variables.NewGlobalVariable):
                        cg.tx.output.update_co_names(name)
                        cg(value)
                        suffixes.append(
                            [create_instruction("STORE_GLOBAL", argval=name)]
                        )
                    elif name == "__call_nn_module_init":
                        pass  # handled in codegen_save_tempvars
                    elif isinstance(value, variables.DeletedVariable):
                        if isinstance(
                            var.mutable_local, AttributeMutationExisting
                        ) and hasattr(getattr(var, "value", None), name):
                            cg.tx.output.update_co_names(name)
                            cg(var.mutable_local.source)
                            suffixes.append(
                                [create_instruction("DELETE_ATTR", argval=name)]
                            )
                    else:
                        cg.tx.output.update_co_names(name)
                        cg(value)
                        cg(var.mutable_local.source)
                        suffixes.append([create_instruction("STORE_ATTR", argval=name)])
            else:
                raise AssertionError(type(var))

        # do all the actual mutations at the very end to handle dependencies
        for suffix in reversed(suffixes):
            cg.extend_output(suffix)

    def is_empty(self):
        return not (
            any(map(self.is_modified, self.id_to_variable.values()))
            or self.save_for_backward
        )

    def clear(self):
        self.keepalive.clear()
        self.id_to_variable.clear()<|MERGE_RESOLUTION|>--- conflicted
+++ resolved
@@ -419,60 +419,54 @@
             #     - Issue a register_hook call on the tensor, linking to the globally stored function.
             #     - Incorporate a handle if one was established in the eager phase.
             #  - For tensors without sources:
-<<<<<<< HEAD
             #    - We don't generate any instructions for registering a hook.
             #    - We lift the fn up as an input.
             #    - We then manually insert a register_hook call into the graph.
-            # - The handle's exact user-specified name, "last_seen_name", is discerned and associated during STORE_FAST.
+            # - The handle's exact user-specified name, "user_code_variable_name", is discerned and associated during STORE_FAST.
             if tensor.source:
                 cg(tensor)
                 cg.extend_output([cg.create_load_attr("register_hook")])
                 cg(hook)
                 cg.extend_output(create_call_function(1, True))
-                if hasattr(handle, "last_seen_name") and handle.last_seen_name:
+                # Let's go over how handles work.
+                #
+                # A handle is created from invoking `register_hook` on a tensor. A handle can be referenced at any
+                # time after that, or never. In dynamo, we track and associate a name with a handle (user_code_variable_name) to
+                # determine if a handle is accessed. If a handle has no user_code_variable_name, we just pop the produced value
+                # off the top of the stack, discarding the handle.
+                #
+                # If a handle is seen, we store it under that name. This is extremely important, because, the handle
+                # can be generated at any time after this point, and can be generated multiple times! If we were to defer
+                # actual codegen of the handle object until we saw a codegen call to it - then we would end up generating multiple
+                # register_hook calls, which is incorrect. This turns the codegen reconstruct(handle) call for the handle into
+                # esentially a lookup.
+                if (
+                    hasattr(handle, "user_code_variable_name")
+                    and handle.user_code_variable_name
+                ):
                     # register_hook stored with variable name assigned to the handle
                     cg.extend_output(
-                        [create_instruction("STORE_FAST", argval=handle.last_seen_name)]
+                        [
+                            create_instruction(
+                                "STORE_FAST", argval=handle.user_code_variable_name
+                            )
+                        ]
                     )
                 else:
                     # register_hook stored w/o a variable name assigned to the handle
                     cg.extend_output([create_instruction("POP_TOP")])
-=======
-            #    - We graph break
-            # - The handle's exact user-specified name, "user_code_variable_name", is discerned and associated during STORE_FAST.
-            assert tensor.source, "Hooks on non input tensors NYI - should not get here"
-            cg(tensor)
-            cg.extend_output([cg.create_load_attr("register_hook")])
-            cg(hook)
-            cg.extend_output(create_call_function(1, True))
-            # Let's go over how handles work.
-            #
-            # A handle is created from invoking `register_hook` on a tensor. A handle can be referenced at any
-            # time after that, or never. In dynamo, we track and associate a name with a handle (user_code_variable_name) to
-            # determine if a handle is accessed. If a handle has no user_code_variable_name, we just pop the produced value
-            # off the top of the stack, discarding the handle.
-            #
-            # If a handle is seen, we store it under that name. This is extremely important, because, the handle
-            # can be generated at any time after this point, and can be generated multiple times! If we were to defer
-            # actual codegen of the handle object until we saw a codegen call to it - then we would end up generating multiple
-            # register_hook calls, which is incorrect. This turns the codegen reconstruct(handle) call for the handle into
-            # esentially a lookup.
-            if (
-                hasattr(handle, "user_code_variable_name")
-                and handle.user_code_variable_name
-            ):
-                # register_hook stored with variable name assigned to the handle
-                cg.extend_output([cg.create_store(handle.user_code_variable_name)])
->>>>>>> 5df6d5fb
             else:
                 if (
-                    handle.as_global
-                    and hasattr(handle, "last_seen_name")
-                    and handle.last_seen_name
+                    hasattr(handle, "user_code_variable_name")
+                    and handle.user_code_variable_name
                 ):
                     cg(handle)
                     cg.extend_output(
-                        [create_instruction("STORE_FAST", argval=handle.last_seen_name)]
+                        [
+                            create_instruction(
+                                "STORE_FAST", argval=handle.user_code_variable_name
+                            )
+                        ]
                     )
 
     def codegen_update_mutated(self, cg: PyCodegen):
