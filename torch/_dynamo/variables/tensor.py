--- conflicted
+++ resolved
@@ -625,50 +625,17 @@
             result = TorchVariable(torch.any, **options).call_function(tx, [result], {})
             return result.call_method(tx, "item", [], {})
         elif name == "redistribute":
-<<<<<<< HEAD
-            from .user_defined import UserDefinedObjectVariable
-
-            def as_value(v):
-                if isinstance(v, list):
-                    return [as_value(x) for x in v]
-                if isinstance(v, UserDefinedObjectVariable):
-                    from torch.distributed._tensor.placement_types import Shard
-
-                    placement_val = v.value
-                    # XXX: nasty hack in order to get the real object from UserDefinedObject with attributes
-                    if isinstance(
-                        placement_val, Shard
-                    ) and tx.output.side_effects.is_attribute_mutation(v):
-                        placement_val.dim = tx.output.side_effects.load_attr(
-                            v, "dim"
-                        ).value
-                    return placement_val
-                elif isinstance(v, variables.BaseListVariable):
-                    return v.python_type()([as_value(x) for x in v.items])
-                else:
-                    unimplemented("as_value only supports UDO and BaseListVariable")
-
-            args_as_value = as_value(args)
-
-            # rewrite non-primitive args/kwargs to be included in the on-the-fly prim function
-            # and rewrite args to have only proxyable args, then insert call_function
-=======
             # rewrite non-primitive args/kwargs to be included in the on-the-fly prim function
             # and rewrite args to have only proxyable args, then insert call_function
             args_as_value = [x.as_python_constant() for x in args]
 
->>>>>>> cfa4edcd
             def redistribute_fn_with_prim_types(x):
                 return x.redistribute(*args_as_value)
 
             # attach the same function name for better debugging
             redistribute_fn_with_prim_types.__name__ = f"prim_{name}"
 
-<<<<<<< HEAD
-            tensor_variable = wrap_fx_proxy(
-=======
             return wrap_fx_proxy(
->>>>>>> cfa4edcd
                 tx=tx,
                 proxy=tx.output.create_proxy(
                     "call_function",
@@ -677,10 +644,6 @@
                 ),
                 **options,
             )
-<<<<<<< HEAD
-            return tensor_variable
-=======
->>>>>>> cfa4edcd
         else:
             # Convert x.new(torch.Size) into x.new_empty(torch.Size),
             # as Tensor.new acts differently with a Size input versus a tuple input.
