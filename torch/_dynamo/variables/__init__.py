from .base import VariableTracker
from .builtin import BuiltinVariable
from .constant import ConstantVariable, EnumVariable
from .ctx_manager import (
    ContextWrappingVariable,
    DeterministicAlgorithmsVariable,
    DisabledSavedTensorsHooksVariable,
    GradModeVariable,
<<<<<<< HEAD
    StreamContextVariable,
    StreamVariable,
=======
    InferenceModeVariable,
>>>>>>> 58637c4b
    WithExitFunctionVariable,
)
from .dicts import (
    ConstDictVariable,
    CustomizedDictVariable,
    DataClassVariable,
    DefaultDictVariable,
)
from .functions import (
    NestedUserFunctionVariable,
    UserFunctionVariable,
    UserMethodVariable,
)
from .higher_order_ops import TorchHigherOrderOperatorVariable
from .lists import (
    BaseListVariable,
    ListIteratorVariable,
    ListVariable,
    NamedTupleVariable,
    RangeVariable,
    SetVariable,
    SliceVariable,
    TupleVariable,
)
from .misc import (
    AutogradFunctionContextVariable,
    AutogradFunctionVariable,
    ClosureVariable,
    DeletedVariable,
    GetAttrVariable,
    InspectSignatureVariable,
    LambdaVariable,
    NewCellVariable,
    NewGlobalVariable,
    NumpyVariable,
    PythonModuleVariable,
    SuperVariable,
    UnknownVariable,
)
from .nn_module import NNModuleVariable, UnspecializedNNModuleVariable
from .tensor import (
    FakeItemVariable,
    NumpyNdarrayVariable,
    SymNodeVariable,
    TensorVariable,
    UnspecializedPythonVariable,
)
from .torch import TorchVariable
from .user_defined import UserDefinedClassVariable, UserDefinedObjectVariable

__all__ = [
    "AutogradFunctionContextVariable",
    "AutogradFunctionVariable",
    "BaseListVariable",
    "BuiltinVariable",
    "ClosureVariable",
    "ConstantVariable",
    "ConstDictVariable",
    "ContextWrappingVariable",
    "DataClassVariable",
    "CustomizedDictVariable",
    "DefaultDictVariable",
    "DeletedVariable",
    "DeterministicAlgorithmsVariable",
    "EnumVariable",
    "FakeItemVariable",
    "GetAttrVariable",
    "GradModeVariable",
    "InspectSignatureVariable",
    "LambdaVariable",
    "ListIteratorVariable",
    "ListVariable",
    "NNModuleVariable",
    "NamedTupleVariable",
    "NestedUserFunctionVariable",
    "NewCellVariable",
    "NewGlobalVariable",
    "NumpyNdarrayVariable",
    "NumpyVariable",
    "PythonModuleVariable",
    "RangeVariable",
    "SliceVariable",
    "SuperVariable",
    "TensorVariable",
    "TorchVariable",
    "TupleVariable",
    "UnknownVariable",
    "UnspecializedNNModuleVariable",
    "UnspecializedPythonVariable",
    "UserDefinedClassVariable",
    "UserDefinedObjectVariable",
    "UserFunctionVariable",
    "UserMethodVariable",
    "VariableTracker",
    "WithExitFunctionVariable",
]<|MERGE_RESOLUTION|>--- conflicted
+++ resolved
@@ -6,12 +6,9 @@
     DeterministicAlgorithmsVariable,
     DisabledSavedTensorsHooksVariable,
     GradModeVariable,
-<<<<<<< HEAD
     StreamContextVariable,
     StreamVariable,
-=======
     InferenceModeVariable,
->>>>>>> 58637c4b
     WithExitFunctionVariable,
 )
 from .dicts import (
