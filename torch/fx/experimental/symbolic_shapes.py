import torch
import torch.utils._pytree as pytree
from typing import Dict, List, Type, Optional, cast
import operator
import functools
from functools import lru_cache, partial
import traceback
import collections
import textwrap
from torch._subclasses.meta_utils import MetaConverter

try:
    import sympy  # type: ignore[import]
    HAS_SYMPY = True
except ImportError:
    HAS_SYMPY = False

aten = torch.ops.aten  # type: ignore[has-type]

__all__ = [
    "has_symbolic_sizes_strides", "create_contiguous", "PySymInt", "ShapeEnv",
    "SymDispatchMode", "PySymFloat", "sym_float"
]

SYM_FUNCTION_MODE = None

# We don't bother with the metaclass as all of the dispatching logic happens
# entirely from Python
#
# Didn't bother with ancestors for now, unlikely to have multiple modes for
# symints right now


# SymDispatchMode gets invoked whenever an operation is processed on
# a PySymInt.  When this occurs, you get called at __sym_dispatch__
# with the operation in question.  This is symmetric to TorchDispatchMode
# but with some caveats:
#
#   - In TorchDispatchMode, you get the same arguments as what a user
#     invoked your API with; e.g., if you call torch.ops.aten.foo(a, b),
#     you get (a, b) as args to your call.  In SymDispatchMode, if
#     you call a + b (where a and b are SymInts), you will get
#     (a.get_pyobj(), b.get_pyobj()) as your args (these are PySymInts)
#
#   - SymInt/PySymInt don't have FX proxy support (unlike, e.g., Tensor).
#     So you have to manually call Tracer/create_node to write into
#     the graph.  See ProxySymDispatchMode for an example
#
class SymDispatchMode:
    def __sym_dispatch__(self, func, types, args, kwargs):
        raise NotImplementedError()

    def __enter__(self):
        global SYM_FUNCTION_MODE
        old = SYM_FUNCTION_MODE
        if hasattr(self, "inner"):
            raise RuntimeError(f"{self} has already been used as a mode. Please use a fresh version")
        else:
            self.inner = old
        SYM_FUNCTION_MODE = self
        return self

    def __exit__(self, exc_type, exc_val, exc_tb):
        global SYM_FUNCTION_MODE
        SYM_FUNCTION_MODE = self.inner

def has_symbolic_sizes_strides(elem):
    return (
        any([isinstance(i, torch.SymIntNode) for i in elem.shape])
        or any([isinstance(i, torch.SymIntNode) for i in elem.stride()])
        or isinstance(elem.storage_offset(), torch.SymIntNode)
    )

def create_contiguous(shape):
    strides = [1]
    for dim in reversed(shape[:-1]):
        strides.append(dim * strides[-1])
    return list(reversed(strides))

def _handle_sym_dispatch(func, args, kwargs):
    global SYM_FUNCTION_MODE
    mode = SYM_FUNCTION_MODE
    assert mode
    SYM_FUNCTION_MODE = mode.inner
    try:
        # TODO: properly compute types
        types: List[Type] = []
        return mode.__sym_dispatch__(func, types, args, kwargs)
    finally:
        SYM_FUNCTION_MODE = mode

def sym_float(a):
    if hasattr(a, '__sym_float__'):
        return a.__sym_float__()
    elif isinstance(a, torch._C.SymFloatNode):
        return a
    return float(a)

# TODO: An incomplete list
# 1. Set variables to be equal when we do equality
# 2. Specialize on 0/1 when we do subtraction
class PySymInt(object):
    """
    PySymInt objects are the primary "symbolic shape" objects that flow through
    our program. They're what sit under FakeTensor, and contains our primary
    implementation of symbolic shapes.
    """
    def __init__(self, expr, shape_env, constant=None):
        self.expr = expr
        self.shape_env = shape_env
        self.constant = constant

    def wrap(self, num):
        return PySymInt(sympy.Integer(num), self.shape_env, constant=num)

    def __str__(self):
        return f"{self.expr}"

    def __repr__(self):
        return f"{self.expr}"

    # Today we error on calling int on a symbolic shape, as this is a very accessible footgun.
    def __int__(self):
        raise RuntimeError("Trying to extract a concrete int out of a symbolic int")

    # You can manually trigger a guard with this function
    def guard_int(self, file, line):
        # TODO: use the file/line for some useful diagnostic on why a
        # guard occurred
        return int(self.shape_env.evaluate_expr(self.expr))

    def __sym_float__(self):
        if SYM_FUNCTION_MODE:
            return _handle_sym_dispatch(sym_float, (self,), {})
        # TODO: consider constant prop here
        # TODO: wrapping the expr with sympy.Float doesn't seem to work, why
        # not?
        return PySymFloat(self.expr, self.shape_env)

    def __bool__(self):
        return bool(self.shape_env.evaluate_expr(self.shape_env.replace(self.expr)))

class PySymFloat:
    def __init__(self, expr, shape_env, constant=None):
        self.expr = expr
        self.shape_env = shape_env
        self.constant = constant

    def wrap(self, num):
        return PySymFloat(sympy.Float(num), self.shape_env, constant=num)

    def __str__(self):
        return f"{self.expr}"

# Methods that have a `__foo__` as well as `__rfoo__`
reflectable_magic_methods = {
    'add': lambda a, b: a + b,
    'sub': lambda a, b: a - b,
    'mul': lambda a, b: a * b,
    'mod': lambda a, b: a % b,
    'truediv': lambda a, b: a / b,
<<<<<<< HEAD
    'floordiv': lambda a, b: (a - (a % b)) / b
=======
    'floordiv': lambda a, b: FloorDiv(a, b)
>>>>>>> a4c94f07
}

magic_methods = {
    **reflectable_magic_methods,
    'eq': lambda a, b: sympy.Eq(a, b),
    'gt': lambda a, b: sympy.Gt(a, b),
    'lt': lambda a, b: sympy.Lt(a, b),
    'le': lambda a, b: sympy.Le(a, b),
    'ge': lambda a, b: sympy.Ge(a, b),
}

float_magic_methods = {"add", "sub", "mul", "truediv"}

<<<<<<< HEAD
for method, _func in magic_methods.items():
    def _create_magic_impl(func):
        method_name = method

        def magic_impl(self, other):
            if SYM_FUNCTION_MODE:
                return _handle_sym_dispatch(getattr(operator, method_name), (self, other), {})
            if isinstance(other, PySymInt):
                other = other.expr
            # TODO: consider constant prop here
            expr = self.shape_env.replace(self.expr)
            other = self.shape_env.replace(other)
            out = func(expr, other)
            out = sympy.expand(out)
            if method_name in ["truediv"]:
                return PySymFloat(out, self.shape_env)
            else:
                # TODO: relational operators actually technically return a
                # PysymBool, this is a type error
                return PySymInt(out, self.shape_env)
        return magic_impl

    _func = lru_cache(256)(_func)
=======
def _make_magic(method, func, py_type):
    func = lru_cache(256)(func)

    def magic_impl(self, other):
        if SYM_FUNCTION_MODE:
            return _handle_sym_dispatch(getattr(operator, method), (self, other), {})
        if isinstance(other, py_type):
            other = other.expr
        # TODO: consider constant prop here
        expr = self.shape_env.replace(self.expr)
        other = self.shape_env.replace(other)
        out = func(expr, other)
        out = sympy.expand(out)
        if method in ["truediv"]:
            return PySymFloat(out, self.shape_env)
        else:
            # TODO: relational operators actually technically return a
            # PySymBool, this is a type error
            return py_type(out, self.shape_env)

>>>>>>> a4c94f07
    # this should be wrapped transparently into torch.SymIntNode
    setattr(py_type, method, magic_impl)
    setattr(py_type, f"__{method}__", magic_impl)
    if method in reflectable_magic_methods:
        setattr(py_type, f"__r{method}__", magic_impl)

for method, func in magic_methods.items():
    _make_magic(method, func, PySymInt)

for method, func in magic_methods.items():
    if method not in float_magic_methods:
        continue
    _make_magic(method, func, PySymFloat)

del method
del func

for method, _func in magic_methods.items():
    if method not in float_magic_methods:
        continue

    def _create_magic_impl(func):
        method_name = method

        def magic_impl(self, other):
            if SYM_FUNCTION_MODE:
                return _handle_sym_dispatch(getattr(operator, method_name), (self, other), {})
            if isinstance(other, PySymFloat):
                other = other.expr
            # TODO: consider constant prop here
            expr = self.shape_env.replace(self.expr)
            other = self.shape_env.replace(other)
            out = func(expr, other)
            out = sympy.expand(out)
            return PySymFloat(out, self.shape_env)
        return magic_impl

    _func = lru_cache(256)(_func)
    setattr(PySymFloat, method, _create_magic_impl(_func))
    setattr(PySymFloat, f"__{method}__", _create_magic_impl(_func))
    if method in reflectable_magic_methods:
        setattr(PySymFloat, f"__r{method}__", _create_magic_impl(_func))

def _lru_cache(fn, maxsize=None):
    """
    Wrapper around lru_cache that clears when new info about shapes has been
    updated.

    Use lru_cache if the output is always the same, regardless of the
    constraints we know now (i.e. evaluate_expr)

    Use _lru_cache otherwise.
    """
    fn_cache = lru_cache(maxsize)(fn)
    prior_key = None

    @functools.wraps(fn)
    def wrapper(self, *args, **kwargs):
        nonlocal prior_key
        if prior_key != self._get_key():
            prior_key = self._get_key()
            fn_cache.cache_clear()
        return fn_cache(self, *args, **kwargs)

    wrapper.cache_info = fn_cache.cache_info  # type: ignore[attr-defined]
    return wrapper



class ShapeEnv(object):
    def __init__(self):
        self.guards = []
        # Maps symbolic ints to their original concrete values
        # Currently populated from tensors
        self.var_to_val: Dict["sympy.Symbol", "sympy.Integer"] = {}
        # Maps from sympy ints to expressions representing them
        # Populated from equality guards (i.e. a.shape[0] == b.shape[0])
        self.replacements: Dict["sympy.Symbol", "sympy.Expr"] = {}  #
        # Keys are Mod(x, y), values are 0 (for ease of substitution)
        self.divisible: Dict["sympy.Expr", "sympy.Integer"] = {}

    def _get_key(self):
        """
        Defines the current "state" of the guards we've accumulated in this ShapeEnv.
        Determines when we need to invalidate our cache
        """
        return (len(self.replacements), len(self.divisible))

    def create_symint(self, name, val):
        if not HAS_SYMPY:
            raise RuntimeError("Need sympy installed to create symbolic shapes")

        # Currently we don't put 0/1 specialization in guards but perhaps we should
        if val == 0 or val == 1:
            return val
        sympy_expr = sympy.Symbol(name, positive=True, integer=True)
        py_sym_int = PySymInt(sympy_expr, self)
        cpp_sym_int = torch.SymIntNode.new_symint(py_sym_int)  # type: ignore[attr-defined]
        self.var_to_val[sympy_expr] = sympy.Integer(val)
        return cpp_sym_int

    def evaluate_guards_for_args(self, *args):
        new_env = ShapeEnv()
        # NB: This must be kept in sync with create_aot_dispatcher_function
        # and wrap_fake_symbolic
        meta_converter = MetaConverter()
        pytree.tree_map_only(torch.Tensor, partial(meta_converter, shape_env=new_env), args)
        return all(guard.xreplace(new_env.var_to_val) == value for guard, value, _ in self.guards)

    def get_nontrivial_guards(self):
        guards = [(self.simplify(guard), val) for guard, val, _ in self.guards]
        guards = [guard for guard in guards if len(guard[0].free_symbols) > 0]
        return guards

    def format_guards(self, verbose=False):
        def format_val(guard, val):
            if val is sympy.true:
                return str(guard)
            elif val is sympy.false:
                return f"Not({guard})"
            else:
                return f"Eq({guard}, {val})"

        def format_tb(tb):
            if not verbose:
                return ""
            return f"\n   Guarded at:\n{textwrap.indent(tb, '   ')}"

        return '\n'.join(f" - {format_val(guard, val)}{format_tb(tb)}" for guard, val, tb in self.guards)

    def format_guards(self, verbose=False):
        def format_val(guard, val):
            if val is sympy.true:
                return str(guard)
            elif val is sympy.false:
                return f"Not({guard})"
            else:
                return f"Eq({guard}, {val})"

        def format_tb(tb):
            if not verbose:
                return ""
            return f"\n   Guarded at:\n{textwrap.indent(tb, '   ')}"

        return '\n'.join(f" - {format_val(guard, val)}{format_tb(tb)}" for guard, val, tb in self.guards)

    def get_shape_groups(self):
        shape_groups = collections.defaultdict(list)
        for k, v in self.replacements.items():
            shape_groups[v].append(k)
        return shape_groups

    @_lru_cache
    def _maybe_evaluate_static(self, expr: "sympy.Expr") -> "Optional[sympy.Expr]":
        """
        Tries to evaluate expr without introducing guards
        """
        # Simplifies assuming that shape vars > 1 (since we cache on 0/1 shape values)
        symbols = list(expr.free_symbols)
        new_shape_env = {
            k: sympy.Symbol(f"shape_{idx}", positive=True, integer=True) + 1
            for idx, k in enumerate(symbols)
        }
        new_expr = expr.xreplace(new_shape_env)
        new_expr = sympy.expand(new_expr)
        if len(list(new_expr.free_symbols)) == 0:
            return new_expr
        return None

    @_lru_cache
    def replace(self, expr: "sympy.Expr") -> "sympy.Expr":
        replacements = {s: self._find(cast(sympy.Symbol, s)) for s in expr.free_symbols}
        return sympy.expand(expr.xreplace(replacements))

    @_lru_cache
    def _update_divisible(self):
        new_divisible = {}
        for k in self.divisible:
            res = self.replace(k)
            if len(res.free_symbols) > 0:
                new_divisible[k] = sympy.Integer(0)

        self.divisible = new_divisible

    @_lru_cache
    def simplify(self, expr: "sympy.Expr") -> "sympy.Expr":
        expr = self.replace(expr)
        if expr.has(sympy.Mod):
            self._update_divisible()
            expr = expr.xreplace(self.divisible)
            expr = sympy.expand(expr)
        return expr

    @lru_cache(256)
    def size_hint(self, expr: "sympy.Expr"):
        """
        Gets a size hint for a given expression from the underlying shapes we had.
        Does not introduce a guard, so only use this when you can guarantee that
        your code is still valid for arbitrary shapes (such as optimization decisions)
        """
        result_expr = sympy.expand(expr).xreplace(self.var_to_val)
        assert len(result_expr.free_symbols) == 0, "Size hint has variables we don't have underlying values for"
        return result_expr

    @_lru_cache
    def _find(self, a: "sympy.Symbol") -> "sympy.Expr":
        """
        Implements a DSU-like algorithm to find the variable that represents a
        Also handles transitive non-identity replacements.

        a: b + c
        c: d
        """
        if a not in self.replacements:
            return a
        res = self.replacements[a]
        cur_replace = {s: self._find(s) for s in res.free_symbols}
        self.replacements[a] = self.replacements[a].xreplace(cur_replace)
        return self.replacements[a]

    def _maybe_guard_eq(self, expr: "sympy.Eq") -> None:
        """
        Evaluates the result of an eq call. If true, uses information to
        simplify shapes (i.e. a == b or a % 5 == 0)
        """
        concrete_bool = bool(self.size_hint(expr))
        if not concrete_bool:
            return
        free = list(expr.free_symbols)

        assert len(free) > 0, "The expression should not be static by this point"
        # In case of really gnarly expression, we don't blow up
        if len(free) > 5:
            return
        free = sorted(free, key=lambda x: (self.size_hint(x), x.name), reverse=True)  # type: ignore[attr-defined]
        lhs = expr.lhs
        rhs = expr.rhs
        try:
            solutions = sympy.solve(lhs - rhs, free[0], dict=True)
            if len(solutions) != 1:
                return
            solution = solutions[0][free[0]]
            if all(t.is_integer for t in sympy.preorder_traversal(solution)):
                new_var = self._find(solution)
                self.replacements[cast(sympy.Symbol, free[0])] = new_var
        except NotImplementedError:
            if expr.has(sympy.Mod):
                mod_expr = tuple(expr.atoms(sympy.Mod))[0]
                try:
                    solutions = sympy.solve(lhs - rhs, mod_expr, dict=True)
                    if len(solutions) == 1 and solutions[0][mod_expr] == 0:
                        self.divisible[mod_expr] = sympy.Integer(0)
                except NotImplementedError:
                    pass
            return

    @lru_cache(256)
    def evaluate_expr(self, expr: "sympy.Expr"):
        """
        Given an expression, evaluates it, adding guards if necessary
        """
        if len(expr.free_symbols) == 0:
            return expr
        expr = self.simplify(expr)

        static_expr = self._maybe_evaluate_static(expr)
        if static_expr is not None:
            return static_expr

        if isinstance(expr, sympy.Eq):
            self._maybe_guard_eq(expr)
        concrete_val = self.size_hint(expr)

        # TODO: optimize this; avoid formatting traces until we need them
        # NB: drop two frames; evaluate_expr and the Sym* function that
        # actually called us
        stack = ''.join(traceback.format_list(traceback.extract_stack()[:-2]))
<<<<<<< HEAD
        stack += ''.join(torch.utils.get_cpp_backtrace())
=======
>>>>>>> a4c94f07
        self.guards.append((expr, concrete_val, stack))
        return concrete_val<|MERGE_RESOLUTION|>--- conflicted
+++ resolved
@@ -159,11 +159,7 @@
     'mul': lambda a, b: a * b,
     'mod': lambda a, b: a % b,
     'truediv': lambda a, b: a / b,
-<<<<<<< HEAD
     'floordiv': lambda a, b: (a - (a % b)) / b
-=======
-    'floordiv': lambda a, b: FloorDiv(a, b)
->>>>>>> a4c94f07
 }
 
 magic_methods = {
@@ -177,31 +173,6 @@
 
 float_magic_methods = {"add", "sub", "mul", "truediv"}
 
-<<<<<<< HEAD
-for method, _func in magic_methods.items():
-    def _create_magic_impl(func):
-        method_name = method
-
-        def magic_impl(self, other):
-            if SYM_FUNCTION_MODE:
-                return _handle_sym_dispatch(getattr(operator, method_name), (self, other), {})
-            if isinstance(other, PySymInt):
-                other = other.expr
-            # TODO: consider constant prop here
-            expr = self.shape_env.replace(self.expr)
-            other = self.shape_env.replace(other)
-            out = func(expr, other)
-            out = sympy.expand(out)
-            if method_name in ["truediv"]:
-                return PySymFloat(out, self.shape_env)
-            else:
-                # TODO: relational operators actually technically return a
-                # PysymBool, this is a type error
-                return PySymInt(out, self.shape_env)
-        return magic_impl
-
-    _func = lru_cache(256)(_func)
-=======
 def _make_magic(method, func, py_type):
     func = lru_cache(256)(func)
 
@@ -222,7 +193,6 @@
             # PySymBool, this is a type error
             return py_type(out, self.shape_env)
 
->>>>>>> a4c94f07
     # this should be wrapped transparently into torch.SymIntNode
     setattr(py_type, method, magic_impl)
     setattr(py_type, f"__{method}__", magic_impl)
@@ -500,9 +470,6 @@
         # NB: drop two frames; evaluate_expr and the Sym* function that
         # actually called us
         stack = ''.join(traceback.format_list(traceback.extract_stack()[:-2]))
-<<<<<<< HEAD
         stack += ''.join(torch.utils.get_cpp_backtrace())
-=======
->>>>>>> a4c94f07
         self.guards.append((expr, concrete_val, stack))
         return concrete_val