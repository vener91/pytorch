--- conflicted
+++ resolved
@@ -363,11 +363,7 @@
     def get_lr(self):
         if not self._get_lr_called_within_step:
             warnings.warn("To get the last learning rate computed by the scheduler, "
-<<<<<<< HEAD
-                          "please use `get_last_lr()`.", UserWarning, stacklevel=2)
-=======
                           "please use `get_last_lr()`.", UserWarning, stacklevel=TO_BE_DETERMINED)
->>>>>>> fff02e67
         step = self._step_count - 1
         if self.anneal_epochs == 0:
             step = max(1, step)
