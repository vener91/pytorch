--- conflicted
+++ resolved
@@ -18,12 +18,9 @@
       "linux-bionic-cuda10.2-py3.9-gcc7",
       "linux-bionic-cuda11.5-py3.6-gcc7",
       "linux-bionic-py3.6-clang9",
-<<<<<<< HEAD
-      "linux-bionic-rocm4.3.1-py3.6",
-=======
-      "linux-docs",
-      "linux-docs-push",
->>>>>>> 9f39a2de
+      "linux-bionic-rocm4.3.1-py3.6",
+      "linux-docs",
+      "linux-docs-push",
       "linux-vulkan-bionic-py3.6-clang9",
       "linux-xenial-cuda11.3-py3.6-gcc7",
       "linux-xenial-py3-clang5-mobile-build",
@@ -75,11 +72,8 @@
       "libtorch-linux-xenial-cuda10.2-py3.6-gcc7",
       "libtorch-linux-xenial-cuda11.3-py3.6-gcc7",
       "linux-bionic-cuda10.2-py3.9-gcc7",
-<<<<<<< HEAD
-      "linux-bionic-rocm4.3.1-py3.6",
-=======
-      "linux-bionic-cuda11.5-py3.6-gcc7",
->>>>>>> 9f39a2de
+      "linux-bionic-cuda11.5-py3.6-gcc7",
+      "linux-bionic-rocm4.3.1-py3.6",
       "linux-xenial-cuda11.3-py3.6-gcc7",
       "periodic-libtorch-linux-xenial-cuda11.1-py3.6-gcc7",
       "periodic-linux-xenial-cuda10.2-py3-gcc7-slow-gradcheck",
@@ -91,11 +85,8 @@
     "ciflow/default": [
       "linux-bionic-cuda11.5-py3.6-gcc7",
       "linux-bionic-py3.6-clang9",
-<<<<<<< HEAD
-      "linux-bionic-rocm4.3.1-py3.6",
-=======
-      "linux-docs",
->>>>>>> 9f39a2de
+      "linux-bionic-rocm4.3.1-py3.6",
+      "linux-docs",
       "linux-vulkan-bionic-py3.6-clang9",
       "linux-xenial-cuda11.3-py3.6-gcc7",
       "linux-xenial-py3-clang5-mobile-build",
@@ -138,12 +129,9 @@
       "linux-bionic-cuda10.2-py3.9-gcc7",
       "linux-bionic-cuda11.5-py3.6-gcc7",
       "linux-bionic-py3.6-clang9",
-<<<<<<< HEAD
-      "linux-bionic-rocm4.3.1-py3.6",
-=======
-      "linux-docs",
-      "linux-docs-push",
->>>>>>> 9f39a2de
+      "linux-bionic-rocm4.3.1-py3.6",
+      "linux-docs",
+      "linux-docs-push",
       "linux-vulkan-bionic-py3.6-clang9",
       "linux-xenial-cuda11.3-py3.6-gcc7",
       "linux-xenial-py3-clang5-mobile-build",
