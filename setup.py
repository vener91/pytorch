--- conflicted
+++ resolved
@@ -194,6 +194,7 @@
 import distutils.sysconfig
 import filecmp
 import shutil
+import subprocess
 import os
 import json
 import glob
@@ -360,8 +361,6 @@
 
 
 class build_ext(setuptools.command.build_ext.build_ext):
-<<<<<<< HEAD
-=======
 
     # Copy libiomp5.dylib inside the wheel package on OS X
     def _embed_libiomp(self):
@@ -396,7 +395,6 @@
             self.copy_file(source_lib, target_lib)
             break
 
->>>>>>> a2f9c7d4
     def run(self):
         # Report build options. This is run after the build completes so # `CMakeCache.txt` exists and we can get an
         # accurate report on what is used and what is not.
@@ -445,6 +443,8 @@
 
         # It's an old-style class in Python 2.7...
         setuptools.command.build_ext.build_ext.run(self)
+
+        self._embed_libiomp()
 
         # Copy the essential export library to compile C++ extensions.
         if IS_WINDOWS:
